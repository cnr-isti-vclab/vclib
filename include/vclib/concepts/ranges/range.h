--- conflicted
+++ resolved
@@ -28,13 +28,6 @@
 
 namespace vcl {
 
-<<<<<<< HEAD
-template<typename T>
-concept Range = std::ranges::range<T>;
-
-=======
-#ifdef VCLIB_USES_RANGES
-
 /**
  * @brief Utility concept that is evaluated true if T is a range, e.g. if has a begin and an end.
  *
@@ -45,25 +38,6 @@
 template<typename T>
 concept Range = std::ranges::range<T>;
 
-#else
-
-/**
- * @brief Utility concept that is evaluated true if T is a range, e.g. if has a begin and an end.
- *
- * It is equivalent to std::ranges::range.
- *
- * @ingroup uconcepts
- */
-template<typename T>
-concept Range = requires(T o)
-{
-	std::ranges::begin(o);
-	std::ranges::end(o);
-};
-
-#endif
-
->>>>>>> 62c4cc37
 } // namespace vcl
 
 #endif // VCLIB_CONCEPTS_RANGES_RANGE_H