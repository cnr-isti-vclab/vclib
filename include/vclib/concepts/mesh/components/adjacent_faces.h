/*****************************************************************************
 * VCLib                                                                     *
 * Visual Computing Library                                                  *
 *                                                                           *
 * Copyright(C) 2021-2024                                                    *
 * Visual Computing Lab                                                      *
 * ISTI - Italian National Research Council                                  *
 *                                                                           *
 * All rights reserved.                                                      *
 *                                                                           *
 * This program is free software; you can redistribute it and/or modify      *
 * it under the terms of the Mozilla Public License Version 2.0 as published *
 * by the Mozilla Foundation; either version 2 of the License, or            *
 * (at your option) any later version.                                       *
 *                                                                           *
 * This program is distributed in the hope that it will be useful,           *
 * but WITHOUT ANY WARRANTY; without even the implied warranty of            *
 * MERCHANTABILITY or FITNESS FOR A PARTICULAR PURPOSE. See the              *
 * Mozilla Public License Version 2.0                                        *
 * (https://www.mozilla.org/en-US/MPL/2.0/) for more details.                *
 ****************************************************************************/

#ifndef VCL_CONCEPTS_MESH_COMPONENTS_ADJACENT_FACES_H
#define VCL_CONCEPTS_MESH_COMPONENTS_ADJACENT_FACES_H

#include <vector>

#include "component.h"

namespace vcl::comp {

/**
 * @brief HasAdjacentFaces concept is satisfied only if a Element class provides
 * the types and member functions specified in this concept. These types and
 * member functions allow to access to an AdjacentFaces component of a given
 * element.
 *
 * Note that this concept does not discriminate between the Horizontal
 * AdjacentFaces component and the vertical OptionalAdjacentFaces component,
 * therefore it does not guarantee that a template Element type that satisfies
 * this concept provides AdjacentFaces component at runtime (it is guaranteed
 * only that the proper member functions are available at compile time).
 *
 * @ingroup components_concepts
 */
template<typename T>
concept HasAdjacentFaces = requires (
    T                                          o,
    const T&                                   co,
    typename T::AdjacentFaceType               f,
    std::vector<typename T::AdjacentFaceType*> v) {
    // clang-format off
    T::ADJ_FACE_NUMBER;
    typename T::AdjacentFaceType;
    typename T::ConstAdjacentFaceIterator;
    typename T::ConstAdjacentFaceIndexIterator;

    { o.adjFacesNumber() } -> std::same_as<uint>;
    { o.adjFace(uint()) } -> std::same_as<typename T::AdjacentFaceType*>;
    { co.adjFace(uint()) } -> std::same_as<const typename T::AdjacentFaceType*>;
    { co.adjFaceIndex(uint()) } -> std::same_as<uint>;
    { o.adjFaceMod(int()) } -> std::same_as<typename T::AdjacentFaceType*>;
    { co.adjFaceMod(int()) } ->
        std::same_as<const typename T::AdjacentFaceType*>;
    { co.adjFaceIndexMod(uint()) } -> std::same_as<uint>;

    { o.setAdjFace(uint(), &f) } -> std::same_as<void>;
    { o.setAdjFace(uint(), uint()) } -> std::same_as<void>;
    { o.setAdjFace(typename T::ConstAdjacentFaceIterator(), &f) } ->
        std::same_as<void>;
    { o.setAdjFace(typename T::ConstAdjacentFaceIterator(), uint()) } ->
        std::same_as<void>;
    { o.setAdjFaceMod(int(), &f) } -> std::same_as<void>;
    { o.setAdjFaces(v) } -> std::same_as<void>;

    { co.containsAdjFace(&f) } -> std::same_as<bool>;
    { co.findAdjFace(&f) } ->
        std::same_as<typename T::ConstAdjacentFaceIterator>;

    { co.indexOfAdjFace(&f) } -> std::same_as<uint>;

    { co.adjFaceBegin() } ->
        std::same_as<typename T::ConstAdjacentFaceIterator>;
    { co.adjFaceEnd() } -> std::same_as<typename T::ConstAdjacentFaceIterator>;

    { co.adjFaceIndexBegin() } ->
        std::same_as<typename T::ConstAdjacentFaceIndexIterator>;
    { co.adjFaceIndexEnd() } ->
        std::same_as<typename T::ConstAdjacentFaceIndexIterator>;

    o.adjFaces();
<<<<<<< HEAD
=======
    co.adjFaces();
    co.adjFaceIndices();
>>>>>>> 1163afda
    // clang-format on
};

/**
 * @brief HasOptionalAdjacentFaces concept is satisfied only if a class
 * satisfies the HasAdjacentFacesComponent concept and the static boolean
 * constant IS_OPTIONAL is set to true.
 *
 * @ingroup components_concepts
 */
template<typename T>
concept HasOptionalAdjacentFaces =
    HasAdjacentFaces<T> &&
    IsOptionalComponent<typename T::AdjacentFacePointers>;

/**
 * @private
 * @brief HasRightNumberOfAdjacentFaces concept
 *
 * This concept is designed to be used with Face components, where the number of
 * adjacent faces, if tied to the vertex number, must be consisted w.r.t. the
 * number of vertices of the face.
 *
 * This concept is satisfied only if static number of adjacent faces is the same
 * of the static number of vertices.
 */
template<typename T>
concept HasRightNumberOfAdjacentFaces =
    !comp::IsTiedToVertexNumber<typename T::AdjacentFacePointers> ||
    T::VERTEX_NUMBER == T::ADJ_FACE_NUMBER;

/**
 * @private
 * @brief SanityCheckAdjacentFaces concept
 *
 * This concept is designed to be used with Face components, where the number of
 * adjacent faces must be consistent w.r.t. the number of vertices of the face.
 *
 * It is satisfied if:
 * - the component does *not* have adjacent faces;
 * - in case it has adjacent faces, they have the same number of vertices of the
 * face.
 */
template<typename T>
concept SanityCheckAdjacentFaces =
    !HasAdjacentFaces<T> || HasRightNumberOfAdjacentFaces<T>;

} // namespace vcl::comp

#endif // VCL_CONCEPTS_MESH_COMPONENTS_ADJACENT_FACES_H<|MERGE_RESOLUTION|>--- conflicted
+++ resolved
@@ -88,12 +88,8 @@
     { co.adjFaceIndexEnd() } ->
         std::same_as<typename T::ConstAdjacentFaceIndexIterator>;
 
-    o.adjFaces();
-<<<<<<< HEAD
-=======
     co.adjFaces();
     co.adjFaceIndices();
->>>>>>> 1163afda
     // clang-format on
 };
 
