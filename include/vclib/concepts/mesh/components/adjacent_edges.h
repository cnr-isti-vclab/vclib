/*****************************************************************************
 * VCLib                                                                     *
 * Visual Computing Library                                                  *
 *                                                                           *
 * Copyright(C) 2021-2024                                                    *
 * Visual Computing Lab                                                      *
 * ISTI - Italian National Research Council                                  *
 *                                                                           *
 * All rights reserved.                                                      *
 *                                                                           *
 * This program is free software; you can redistribute it and/or modify      *
 * it under the terms of the Mozilla Public License Version 2.0 as published *
 * by the Mozilla Foundation; either version 2 of the License, or            *
 * (at your option) any later version.                                       *
 *                                                                           *
 * This program is distributed in the hope that it will be useful,           *
 * but WITHOUT ANY WARRANTY; without even the implied warranty of            *
 * MERCHANTABILITY or FITNESS FOR A PARTICULAR PURPOSE. See the              *
 * Mozilla Public License Version 2.0                                        *
 * (https://www.mozilla.org/en-US/MPL/2.0/) for more details.                *
 ****************************************************************************/

#ifndef VCL_CONCEPTS_MESH_COMPONENTS_ADJACENT_EDGES_H
#define VCL_CONCEPTS_MESH_COMPONENTS_ADJACENT_EDGES_H

#include <vector>

#include <vclib/views/view.h>

#include "component.h"

namespace vcl::comp {

/**
 * @brief HasAdjacentEdges concept is satisfied only if a Element class provides
 * the types and member functions specified in this concept. These types and
 * member functions allow to access to an AdjacentEdges component of a given
 * element.
 *
 * Note that this concept does not discriminate between the Horizontal
 * AdjacentEdges component and the vertical OptionalAdjacentEdges component,
 * therefore it does not guarantee that a template Element type that satisfies
 * this concept provides AdjacentEdges component at runtime (it is guaranteed
 * only that the proper member functions are available at compile time).
 *
 * @ingroup components_concepts
 */
template<typename T>
concept HasAdjacentEdges = requires (
    T                                          o,
    const T&                                   co,
    typename T::AdjacentEdgeType               e,
    std::vector<typename T::AdjacentEdgeType*> v) {
    // clang-format off
    T::ADJ_EDGE_NUMBER;
    typename T::AdjacentEdgeType;
    typename T::ConstAdjacentEdgeIterator;
    typename T::ConstAdjacentEdgeIndexIterator;

    { o.adjEdgesNumber() } -> std::same_as<uint>;
    { o.adjEdge(uint()) } -> std::same_as<typename T::AdjacentEdgeType*>;
    { co.adjEdge(uint()) } -> std::same_as<const typename T::AdjacentEdgeType*>;
    { co.adjEdgeIndex(uint()) } -> std::same_as<uint>;
    { o.adjEdgeMod(int()) } -> std::same_as<typename T::AdjacentEdgeType*>;
    { co.adjEdgeMod(int()) } ->
        std::same_as<const typename T::AdjacentEdgeType*>;
    { co.adjEdgeIndexMod(uint()) } -> std::same_as<uint>;

    { o.setAdjEdge(uint(), &e) } -> std::same_as<void>;
    { o.setAdjEdge(uint(), uint()) } -> std::same_as<void>;
    { o.setAdjEdge(typename T::ConstAdjacentEdgeIterator(), &e) } ->
        std::same_as<void>;
    { o.setAdjEdge(typename T::ConstAdjacentEdgeIterator(), uint()) } ->
        std::same_as<void>;
    { o.setAdjEdge(typename T::ConstAdjacentEdgeIndexIterator(), &e) } ->
        std::same_as<void>;
    { o.setAdjEdge(typename T::ConstAdjacentEdgeIndexIterator(), uint()) } ->
        std::same_as<void>;
    { o.setAdjEdgeMod(int(), &e) } -> std::same_as<void>;
    { o.setAdjEdgeMod(int(), uint()) } -> std::same_as<void>;
    { o.setAdjEdges(v) } -> std::same_as<void>;

    { co.containsAdjEdge(&e) } -> std::same_as<bool>;
    { co.containsAdjEdge(uint()) } -> std::same_as<bool>;
    { co.indexOfAdjEdge(&e) } -> std::same_as<uint>;
    { co.indexOfAdjEdge(uint()) } -> std::same_as<uint>;

    { co.adjEdgeBegin() } ->
        std::same_as<typename T::ConstAdjacentEdgeIterator>;
    { co.adjEdgeEnd() } -> std::same_as<typename T::ConstAdjacentEdgeIterator>;

    { co.adjEdgeIndexBegin() } ->
        std::same_as<typename T::ConstAdjacentEdgeIndexIterator>;
    { co.adjEdgeIndexEnd() } ->
        std::same_as<typename T::ConstAdjacentEdgeIndexIterator>;

<<<<<<< HEAD
    co.adjEdges();
    co.adjEdgeIndices();
=======
    { o.adjEdges() } ->
        std::same_as<vcl::View<typename T::AdjacentEdgeIterator>>;
    { co.adjEdges() } ->
        std::same_as<vcl::View<typename T::ConstAdjacentEdgeIterator>>;
    { co.adjEdgeIndices() } ->
        std::same_as<vcl::View<typename T::ConstAdjacentEdgeIndexIterator>>;
>>>>>>> 1fba76b4
    // clang-format on
};

/**
 * @brief HasOptionalAdjacentEdges concept is satisfied only if a class
 * satisfies the HasAdjacentEdges concept and the static boolean constant
 * IS_OPTIONAL is set to true.
 *
 * @ingroup components_concepts
 */
template<typename T>
concept HasOptionalAdjacentEdges =
    HasAdjacentEdges<T> &&
    IsOptionalComponent<typename T::AdjacentEdgePointers>;

/**
 * @private
 * @brief HasRightNumberOfAdjacentEdges concept
 *
 * This concept is designed to be used with Face components, where the number of
 * adjacent edges, if tied to the vertex number, must be consistent w.r.t. the
 * number of vertices of the face.
 *
 * This concept is satisfied only if static number of adjacent edges is the same
 * of the static number of vertices.
 */
template<typename T>
concept HasRightNumberOfAdjacentEdges =
    !comp::IsTiedToVertexNumber<typename T::AdjacentEdgePointers> ||
    T::VERTEX_NUMBER == T::ADJ_EDGE_NUMBER;

/**
 * @private
 * @brief SanityCheckAdjacentEdges concept
 *
 * This concept is designed to be used with Face components, where the number of
 * adjacent edges must be consistent w.r.t. the number of vertices of the face.
 *
 * It is satisfied if:
 * - the component does *not* have adjacent edges, or
 * - in case it has adjacent edges, they have the same number of vertices of the
 * face.
 */
template<typename T>
concept SanityCheckAdjacentEdges =
    !HasAdjacentEdges<T> || HasRightNumberOfAdjacentEdges<T>;

} // namespace vcl::comp

#endif // VCL_CONCEPTS_MESH_COMPONENTS_ADJACENT_EDGES_H<|MERGE_RESOLUTION|>--- conflicted
+++ resolved
@@ -54,6 +54,7 @@
     // clang-format off
     T::ADJ_EDGE_NUMBER;
     typename T::AdjacentEdgeType;
+    typename T::AdjacentEdgeIterator;
     typename T::ConstAdjacentEdgeIterator;
     typename T::ConstAdjacentEdgeIndexIterator;
 
@@ -68,6 +69,10 @@
 
     { o.setAdjEdge(uint(), &e) } -> std::same_as<void>;
     { o.setAdjEdge(uint(), uint()) } -> std::same_as<void>;
+    { o.setAdjEdge(typename T::AdjacentEdgeIterator(), &e) } ->
+        std::same_as<void>;
+    { o.setAdjEdge(typename T::AdjacentEdgeIterator(), uint()) } ->
+        std::same_as<void>;
     { o.setAdjEdge(typename T::ConstAdjacentEdgeIterator(), &e) } ->
         std::same_as<void>;
     { o.setAdjEdge(typename T::ConstAdjacentEdgeIterator(), uint()) } ->
@@ -94,17 +99,12 @@
     { co.adjEdgeIndexEnd() } ->
         std::same_as<typename T::ConstAdjacentEdgeIndexIterator>;
 
-<<<<<<< HEAD
-    co.adjEdges();
-    co.adjEdgeIndices();
-=======
     { o.adjEdges() } ->
         std::same_as<vcl::View<typename T::AdjacentEdgeIterator>>;
     { co.adjEdges() } ->
         std::same_as<vcl::View<typename T::ConstAdjacentEdgeIterator>>;
     { co.adjEdgeIndices() } ->
         std::same_as<vcl::View<typename T::ConstAdjacentEdgeIndexIterator>>;
->>>>>>> 1fba76b4
     // clang-format on
 };
 
