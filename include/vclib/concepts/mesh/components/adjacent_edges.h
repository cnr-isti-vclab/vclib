--- conflicted
+++ resolved
@@ -88,12 +88,8 @@
     { co.adjEdgeIndexEnd() } ->
         std::same_as<typename T::ConstAdjacentEdgeIndexIterator>;
 
-    o.adjEdges();
-<<<<<<< HEAD
-=======
     co.adjEdges();
     co.adjEdgeIndices();
->>>>>>> 1163afda
     // clang-format on
 };
 
