/*****************************************************************************
 * VCLib                                                                     *
 * Visual Computing Library                                                  *
 *                                                                           *
 * Copyright(C) 2021-2024                                                    *
 * Visual Computing Lab                                                      *
 * ISTI - Italian National Research Council                                  *
 *                                                                           *
 * All rights reserved.                                                      *
 *                                                                           *
 * This program is free software; you can redistribute it and/or modify      *
 * it under the terms of the Mozilla Public License Version 2.0 as published *
 * by the Mozilla Foundation; either version 2 of the License, or            *
 * (at your option) any later version.                                       *
 *                                                                           *
 * This program is distributed in the hope that it will be useful,           *
 * but WITHOUT ANY WARRANTY; without even the implied warranty of            *
 * MERCHANTABILITY or FITNESS FOR A PARTICULAR PURPOSE. See the              *
 * Mozilla Public License Version 2.0                                        *
 * (https://www.mozilla.org/en-US/MPL/2.0/) for more details.                *
 ****************************************************************************/

#ifndef VCL_CONCEPTS_MESH_COMPONENTS_VERTEX_POINTERS_H
#define VCL_CONCEPTS_MESH_COMPONENTS_VERTEX_POINTERS_H

#include "component.h"

#include <vector>

namespace vcl::comp {

/**
 * @brief HasVertexPointers concept is satisfied only if a Element class
 * provides the types and member functions specified in this concept. These
 * types and member functions allow to access to an VertexPointers component of
 * a given element.
 *
 * @ingroup components_concepts
 */
template<typename T>
concept HasVertexPointers = requires (
    T                                    o,
    const T&                             co,
    typename T::VertexType               v,
    std::vector<typename T::VertexType*> vecv,
    std::vector<uint> vecu) {
    // clang-format off
    T::VERTEX_NUMBER;
    typename T::VertexType;
    typename T::ConstVertexIterator;
    typename T::ConstVertexIndexIterator;

    { co.vertexNumber() } -> std::same_as<uint>;
    { o.vertex(uint()) } -> std::same_as<typename T::VertexType*>;
    { co.vertex(uint()) } -> std::same_as<const typename T::VertexType*>;
    { co.vertexIndex(uint()) } -> std::same_as<uint>;
    { o.vertexMod(int()) } -> std::same_as<typename T::VertexType*>;
    { co.vertexMod(int()) } -> std::same_as<const typename T::VertexType*>;
    { co.vertexIndexMod(int()) } -> std::same_as<uint>;

    { o.setVertex(uint(), &v) } -> std::same_as<void>;
    { o.setVertex(uint(), uint()) } -> std::same_as<void>;
    { o.setVertex(typename T::ConstVertexIterator(), &v) } ->
        std::same_as<void>;
    { o.setVertex(typename T::ConstVertexIterator(), uint()) } ->
        std::same_as<void>;
    { o.setVertex(typename T::ConstVertexIndexIterator(), &v) } ->
        std::same_as<void>;
    { o.setVertex(typename T::ConstVertexIndexIterator(), uint()) } ->
        std::same_as<void>;
    { o.setVertexMod(int(), &v) } -> std::same_as<void>;
    { o.setVertexMod(int(), uint()) } -> std::same_as<void>;
    { o.setVertices(vecv) } -> std::same_as<void>;
    { o.setVertices(vecu) } -> std::same_as<void>;

    { co.containsVertex(&v) } -> std::same_as<bool>;
<<<<<<< HEAD
    { co.containsVertex(uint()) }-> std::same_as<bool>;
    { co.findVertex(&v) } -> std::same_as<typename T::ConstVertexIterator>;
    { co.findVertex(uint()) } -> std::same_as<typename T::ConstVertexIterator>;

=======
>>>>>>> c5707bca
    { co.indexOfVertex(&v) } -> std::same_as<uint>;
    { co.indexOfVertex(uint()) } -> std::same_as<uint>;
    { co.indexOfEdge(&v, &v) } -> std::same_as<uint>;
    { co.indexOfEdge(uint(), uint()) } -> std::same_as<uint>;

    { co.vertexBegin() } -> std::same_as<typename T::ConstVertexIterator>;
    { co.vertexEnd() } -> std::same_as<typename T::ConstVertexIterator>;

    { co.vertexIndexBegin() } ->
        std::same_as<typename T::ConstVertexIndexIterator>;
    { co.vertexIndexEnd() } ->
        std::same_as<typename T::ConstVertexIndexIterator>;

    co.vertices();
    co.vertexIndices();
    // clang-format on
};

} // namespace vcl::comp

#endif // VCL_CONCEPTS_MESH_COMPONENTS_VERTEX_POINTERS_H<|MERGE_RESOLUTION|>--- conflicted
+++ resolved
@@ -74,13 +74,7 @@
     { o.setVertices(vecu) } -> std::same_as<void>;
 
     { co.containsVertex(&v) } -> std::same_as<bool>;
-<<<<<<< HEAD
     { co.containsVertex(uint()) }-> std::same_as<bool>;
-    { co.findVertex(&v) } -> std::same_as<typename T::ConstVertexIterator>;
-    { co.findVertex(uint()) } -> std::same_as<typename T::ConstVertexIterator>;
-
-=======
->>>>>>> c5707bca
     { co.indexOfVertex(&v) } -> std::same_as<uint>;
     { co.indexOfVertex(uint()) } -> std::same_as<uint>;
     { co.indexOfEdge(&v, &v) } -> std::same_as<uint>;
