--- conflicted
+++ resolved
@@ -59,13 +59,10 @@
     { co.vertexIndexMod(int()) } -> std::same_as<uint>;
 
     { o.setVertex(uint(), &v) } -> std::same_as<void>;
-<<<<<<< HEAD
     { o.setVertex(uint(), uint()) } -> std::same_as<void>;
-=======
     { o.setVertex(typename T::VertexIterator(), &v) } -> std::same_as<void>;
     { o.setVertex(typename T::ConstVertexIterator(), &v) } ->
         std::same_as<void>;
->>>>>>> ab355696
     { o.setVertexMod(int(), &v) } -> std::same_as<void>;
     { o.setVertexMod(int(), uint()) } -> std::same_as<void>;
     { o.setVertices(vecv) } -> std::same_as<void>;
