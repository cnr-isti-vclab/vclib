--- conflicted
+++ resolved
@@ -114,11 +114,7 @@
 				}
 				mat.map_Kd = *token;
 				mat.hasTexture = true;
-<<<<<<< HEAD
-				if constexpr (HasTexFileNames<MeshType>) {
-=======
-				if constexpr (hasTexturePaths<MeshType>()) {
->>>>>>> 903c4850
+				if constexpr (HasTexturePaths<MeshType>) {
 					mat.mapId = mesh.textureNumber();
 					mesh.pushTexturePath(mat.map_Kd);
 				}
@@ -422,7 +418,7 @@
 		// nothing to do, this file was missing but was a fallback for some type of files...
 	}
 
-	if constexpr (hasTexturePaths<MeshType>()) {
+	if constexpr (HasTexturePaths<MeshType>) {
 		m.meshBasePath() = fileInfo::pathWithoutFilename(filename);
 	}
 
