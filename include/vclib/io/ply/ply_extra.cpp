/*****************************************************************************
 * VCLib                                                             o o     *
 * Visual Computing Library                                        o     o   *
 *                                                                 _  O  _   *
 * Copyright(C) 2021-2022                                           \/)\/    *
 * Visual Computing Lab                                            /\/|      *
 * ISTI - Italian National Research Council                           |      *
 *                                                                    \      *
 * All rights reserved.                                                      *
 *                                                                           *
 * This program is free software; you can redistribute it and/or modify      *
 * it under the terms of the GNU General Public License as published by      *
 * the Free Software Foundation; either version 3 of the License, or         *
 * (at your option) any later version.                                       *
 *                                                                           *
 * This program is distributed in the hope that it will be useful,           *
 * but WITHOUT ANY WARRANTY; without even the implied warranty of            *
 * MERCHANTABILITY or FITNESS FOR A PARTICULAR PURPOSE. See the              *
 * GNU General Public License (http://www.gnu.org/licenses/gpl.txt)          *
 * for more details.                                                         *
 ****************************************************************************/

#include "ply_extra.h"

#include "../internal/io_read.h"

#include <vclib/mesh/requirements.h>

namespace vcl::io::ply {

template<typename MeshType>
void loadTextures(const PlyHeader& header, MeshType& mesh)
{
<<<<<<< HEAD
	if constexpr (vcl::HasTexFileNames<MeshType>) {
=======
	if constexpr (vcl::hasTexturePaths<MeshType>()) {
>>>>>>> 903c4850
		for (const std::string& str : header.textureFileNames()) {
			mesh.pushTexturePath(str);
		}
	}
}

template<typename MeshType>
void saveTextures(PlyHeader& header, const MeshType& mesh)
{
<<<<<<< HEAD
	if constexpr (vcl::HasTexFileNames<MeshType>) {
		for (const std::string& str : mesh.textures()) {
=======
	if constexpr (vcl::hasTexturePaths<MeshType>()) {
		for (const std::string& str : mesh.texturePaths()) {
>>>>>>> 903c4850
			header.pushTextureFileName(str);
		}
	}
}

void readUnknownElements(std::ifstream& file, const PlyHeader& header, ply::Element el)
{
	if (header.format() == ply::ASCII) {
		for (uint i = 0; i < el.numberElements; ++i) {
			io::internal::nextNonEmptyTokenizedLine(file);
		}
	}
	else {
		for (uint i = 0; i < el.numberElements; ++i) {
			for (Property p : el.properties) {
				if (p.list) {
					uint s = io::internal::readProperty<int>(file, p.listSizeType);
					for (uint i = 0; i < s; ++i)
						io::internal::readProperty<int>(file, p.type);
				}
				else {
					io::internal::readProperty<int>(file, p.type);
				}
			}
		}
	}
}

} // namespace vcl::io::ply<|MERGE_RESOLUTION|>--- conflicted
+++ resolved
@@ -31,11 +31,7 @@
 template<typename MeshType>
 void loadTextures(const PlyHeader& header, MeshType& mesh)
 {
-<<<<<<< HEAD
-	if constexpr (vcl::HasTexFileNames<MeshType>) {
-=======
-	if constexpr (vcl::hasTexturePaths<MeshType>()) {
->>>>>>> 903c4850
+	if constexpr (vcl::HasTexturePaths<MeshType>) {
 		for (const std::string& str : header.textureFileNames()) {
 			mesh.pushTexturePath(str);
 		}
@@ -45,13 +41,8 @@
 template<typename MeshType>
 void saveTextures(PlyHeader& header, const MeshType& mesh)
 {
-<<<<<<< HEAD
-	if constexpr (vcl::HasTexFileNames<MeshType>) {
-		for (const std::string& str : mesh.textures()) {
-=======
-	if constexpr (vcl::hasTexturePaths<MeshType>()) {
+	if constexpr (vcl::HasTexturePaths<MeshType>) {
 		for (const std::string& str : mesh.texturePaths()) {
->>>>>>> 903c4850
 			header.pushTextureFileName(str);
 		}
 	}
