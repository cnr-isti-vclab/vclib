--- conflicted
+++ resolved
@@ -447,13 +447,8 @@
             f.resizeVertices(vertexNumber);
 
             for (uint j = 0; j < vertexNumber; ++j)
-<<<<<<< HEAD
-                f.setVertexIndex(j, faces(i, j));
-=======
-                f.setVertex(j, &mesh.vertex(faces(i, j)));
-
+                f.setVertex(j, faces(i, j));
             ++i;
->>>>>>> b1453744
         }
     }
     else { // the vertex number of mesh faces is fixed
@@ -464,7 +459,7 @@
             uint i = 0;
             for (auto& f : mesh.faces()) {
                 for (uint j = 0; j < VN; ++j)
-                    f.setVertex(j, &mesh.vertex(faces(i, j)));
+                    f.setVertex(j, faces(i, j));
                 ++i;
             }
         }
@@ -522,8 +517,8 @@
 
     uint i = 0;
     for (auto& e : mesh.edges()) {
-        e.setVertex(0, &mesh.vertex(edges(i, 0)));
-        e.setVertex(1, &mesh.vertex(edges(i, 1)));
+        e.setVertex(0, edges(i, 0));
+        e.setVertex(1, edges(i, 1));
         i++;
     }
 }
