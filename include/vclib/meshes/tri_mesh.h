--- conflicted
+++ resolved
@@ -45,32 +45,17 @@
 class Vertex :
         public vcl::Vertex<
             TriMeshT<Scalar>,
-<<<<<<< HEAD
-            vcl::vert::BitFlags,
-            vcl::vert::Coordinate3<Scalar>,
-            vcl::vert::Normal3<Scalar>,
-            vcl::vert::OptionalColor<Vertex<Scalar>>,
-            vcl::vert::OptionalQuality<Scalar, Vertex<Scalar>>,
-            vcl::vert::
-                OptionalAdjacentFacePointers<Face<Scalar>, Vertex<Scalar>>,
-            vcl::vert::OptionalAdjacentVertexPointers<Vertex<Scalar>>,
-            vcl::vert::OptionalPrincipalCurvature<Scalar, Vertex<Scalar>>,
-            vcl::vert::OptionalTexCoord<Scalar, Vertex<Scalar>>,
-            vcl::vert::OptionalMark<Vertex<Scalar>>,
-            vcl::vert::CustomComponents<Vertex<Scalar>>>
-=======
             vert::BitFlags,
             vert::Coordinate3<Scalar>,
             vert::Normal3<Scalar>,
             vert::OptionalColor<Vertex<Scalar>>,
             vert::OptionalQuality<Scalar, Vertex<Scalar>>,
-            vert::OptionalAdjacentFaces<Face<Scalar>, Vertex<Scalar>>,
-            vert::OptionalAdjacentVertices<Vertex<Scalar>>,
+            vert::OptionalAdjacentFacePointers<Face<Scalar>, Vertex<Scalar>>,
+            vert::OptionalAdjacentVertexPointers<Vertex<Scalar>>,
             vert::OptionalPrincipalCurvature<Scalar, Vertex<Scalar>>,
             vert::OptionalTexCoord<Scalar, Vertex<Scalar>>,
             vert::OptionalMark<Vertex<Scalar>>,
             vert::CustomComponents<Vertex<Scalar>>>
->>>>>>> 1d3c80b0
 {
 };
 
@@ -78,27 +63,15 @@
 class Face :
         public vcl::Face<
             TriMeshT<Scalar>,
-<<<<<<< HEAD
-            vcl::face::TriangleBitFlags,
-            vcl::face::TriangleVertexPtrs<Vertex<Scalar>, Face<Scalar>>,
-            vcl::face::Normal3<Scalar>,
-            vcl::face::OptionalColor<Face<Scalar>>,
-            vcl::face::OptionalQuality<Scalar, Face<Scalar>>,
-            vcl::face::OptionalAdjacentTrianglePointers<Face<Scalar>>,
-            vcl::face::OptionalTriangleWedgeTexCoords<Scalar, Face<Scalar>>,
-            vcl::face::OptionalMark<Face<Scalar>>,
-            vcl::face::CustomComponents<Face<Scalar>>>
-=======
             face::TriangleBitFlags,
-            face::TriangleVertexPtrs<Vertex<Scalar>>,
+            face::TriangleVertexPtrs<Vertex<Scalar>, Face<Scalar>>,
             face::Normal3<Scalar>,
             face::OptionalColor<Face<Scalar>>,
             face::OptionalQuality<Scalar, Face<Scalar>>,
-            face::OptionalAdjacentTriangles<Face<Scalar>>,
+            face::OptionalAdjacentTrianglePointers<Face<Scalar>>,
             face::OptionalTriangleWedgeTexCoords<Scalar, Face<Scalar>>,
             face::OptionalMark<Face<Scalar>>,
             face::CustomComponents<Face<Scalar>>>
->>>>>>> 1d3c80b0
 {
 };
 
