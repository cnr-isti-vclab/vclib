/*****************************************************************************
 * VCLib                                                                     *
 * Visual Computing Library                                                  *
 *                                                                           *
 * Copyright(C) 2021-2024                                                    *
 * Visual Computing Lab                                                      *
 * ISTI - Italian National Research Council                                  *
 *                                                                           *
 * All rights reserved.                                                      *
 *                                                                           *
 * This program is free software; you can redistribute it and/or modify      *
 * it under the terms of the Mozilla Public License Version 2.0 as published *
 * by the Mozilla Foundation; either version 2 of the License, or            *
 * (at your option) any later version.                                       *
 *                                                                           *
 * This program is distributed in the hope that it will be useful,           *
 * but WITHOUT ANY WARRANTY; without even the implied warranty of            *
 * MERCHANTABILITY or FITNESS FOR A PARTICULAR PURPOSE. See the              *
 * Mozilla Public License Version 2.0                                        *
 * (https://www.mozilla.org/en-US/MPL/2.0/) for more details.                *
 ****************************************************************************/

#ifndef VCL_MESHES_EDGE_MESH_H
#define VCL_MESHES_EDGE_MESH_H

#include <vclib/mesh/mesh.h>
#include <vclib/mesh/requirements.h>

namespace vcl {

template<typename ScalarType>
class EdgeMeshT;

} // namespace vcl

namespace vcl::edgemesh {

template<typename Scalar>
class Vertex;

template<typename Scalar>
class Edge;

template<typename Scalar>
class Vertex :
        public vcl::Vertex<
            EdgeMeshT<Scalar>,
            vert::BitFlags,
            vert::Coordinate3<Scalar>,
            vert::Normal3<Scalar>,
            vert::OptionalColor<Vertex<Scalar>>,
            vert::OptionalQuality<Scalar, Vertex<Scalar>>,
            vert::OptionalAdjacentEdgePointers<Edge<Scalar>, Vertex<Scalar>>,
            vert::OptionalAdjacentVertexPointers<Vertex<Scalar>>,
            vert::OptionalTexCoord<Scalar, Vertex<Scalar>>,
            vert::OptionalMark<Vertex<Scalar>>,
            vert::CustomComponents<Vertex<Scalar>>>
{
};

template<typename Scalar>
class Edge :
        public vcl::Edge<
            EdgeMeshT<Scalar>,
            edge::BitFlags,
<<<<<<< HEAD
            edge::VertexPointers<Vertex<Scalar>, Edge<Scalar>>,
            edge::OptionalQuality<Scalar, Edge<Scalar>>,
            edge::OptionalColor<Edge<Scalar>>,
            edge::OptionalAdjacentEdgePointers<Edge<Scalar>>,
=======
            edge::VertexPointers<Vertex<Scalar>>,
            edge::OptionalColor<Edge<Scalar>>,
            edge::OptionalQuality<Scalar, Edge<Scalar>>,
            edge::OptionalAdjacentEdges<Edge<Scalar>>,
>>>>>>> 2bebd9dd
            edge::OptionalMark<Edge<Scalar>>,
            edge::CustomComponents<Edge<Scalar>>>
{
};

} // namespace vcl::edgemesh

namespace vcl {

template<typename Scalar = double>
class EdgeMeshT :
        public vcl::Mesh<
            mesh::VertexContainer<edgemesh::Vertex<Scalar>>,
            mesh::EdgeContainer<edgemesh::Edge<Scalar>>,
            mesh::BoundingBox3<Scalar>,
            mesh::Mark,
            mesh::Name,
            mesh::TexturePaths,
            mesh::TransformMatrix<Scalar>,
            mesh::CustomComponents>
{
public:
    using ScalarType = Scalar;
};

using EdgeMeshf = EdgeMeshT<float>;
using EdgeMesh  = EdgeMeshT<double>;

} // namespace vcl

#endif // VCL_MESHES_EDGE_MESH_H<|MERGE_RESOLUTION|>--- conflicted
+++ resolved
@@ -63,17 +63,10 @@
         public vcl::Edge<
             EdgeMeshT<Scalar>,
             edge::BitFlags,
-<<<<<<< HEAD
             edge::VertexPointers<Vertex<Scalar>, Edge<Scalar>>,
-            edge::OptionalQuality<Scalar, Edge<Scalar>>,
-            edge::OptionalColor<Edge<Scalar>>,
-            edge::OptionalAdjacentEdgePointers<Edge<Scalar>>,
-=======
-            edge::VertexPointers<Vertex<Scalar>>,
             edge::OptionalColor<Edge<Scalar>>,
             edge::OptionalQuality<Scalar, Edge<Scalar>>,
-            edge::OptionalAdjacentEdges<Edge<Scalar>>,
->>>>>>> 2bebd9dd
+            edge::OptionalAdjacentEdgePointers<Edge<Scalar>>,
             edge::OptionalMark<Edge<Scalar>>,
             edge::CustomComponents<Edge<Scalar>>>
 {
