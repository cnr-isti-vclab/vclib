--- conflicted
+++ resolved
@@ -80,11 +80,7 @@
 			mesh::HalfEdgeContainer<dcel::HalfEdge>,
 			mesh::BoundingBox3d,
 			mesh::Mark,
-<<<<<<< HEAD
-			mesh::TexFileNames,
-=======
 			mesh::TexturePaths,
->>>>>>> 903c4850
 			mesh::TransformMatrixd>
 {
 };
