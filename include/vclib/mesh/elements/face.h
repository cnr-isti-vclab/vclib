--- conflicted
+++ resolved
@@ -59,67 +59,15 @@
 	template<typename... V>
 	void setVertices(V... args);
 
-<<<<<<< HEAD
-	void resizeVertices(uint n) requires NonDcelPolygonFaceConcept<Face>;
+	void resizeVertices(uint n) requires PolygonFaceConcept<Face>;
 
-	void pushVertex(VertexType* v) requires NonDcelPolygonFaceConcept<Face>;
+	void pushVertex(VertexType* v) requires PolygonFaceConcept<Face>;
 
-	void insertVertex(uint i, VertexType* v) requires NonDcelPolygonFaceConcept<Face>;
+	void insertVertex(uint i, VertexType* v) requires PolygonFaceConcept<Face>;
 
-	void eraseVertex(uint i) requires NonDcelPolygonFaceConcept<Face>;
+	void eraseVertex(uint i) requires PolygonFaceConcept<Face>;
 
-	void clearVertices() requires NonDcelPolygonFaceConcept<Face>;
-=======
-	// TODO: move definition in face.cpp when Clang bug will be solved
-	// https://stackoverflow.com/questions/72897153/outside-class-definition-of-member-function-enabled-with-concept
-	void resizeVertices(uint n) requires PolygonFaceConcept<Face>
-	{
-		VPtrs::resizeVertices(n);
-
-		// Now I need to resize all the TTVN components
-		(resizeTTVNComponent<Comps>(n), ...);
-	}
-
-	// TODO: move definition in face.cpp when Clang bug will be solved
-	// https://stackoverflow.com/questions/72897153/outside-class-definition-of-member-function-enabled-with-concept
-	void pushVertex(VertexType* v) requires PolygonFaceConcept<Face>
-	{
-		VPtrs::pushVertex(v);
-
-		// Now I need to pushBack in all the TTVN components
-		(pushBackTTVNComponent<Comps>(), ...);
-	}
-
-	// TODO: move definition in face.cpp when Clang bug will be solved
-	// https://stackoverflow.com/questions/72897153/outside-class-definition-of-member-function-enabled-with-concept
-	void insertVertex(uint i, VertexType* v) requires PolygonFaceConcept<Face>
-	{
-		VPtrs::insertVertex(i, v);
-
-		// Now I need to insert in all the TTVN components
-		(insertTTVNComponent<Comps>(i), ...);
-	}
-
-	// TODO: move definition in face.cpp when Clang bug will be solved
-	// https://stackoverflow.com/questions/72897153/outside-class-definition-of-member-function-enabled-with-concept
-	void eraseVertex(uint i) requires PolygonFaceConcept<Face>
-	{
-		VPtrs::eraseVertex(i);
-
-		// Now I need to erase in all the TTVN components
-		(eraseTTVNComponent<Comps>(i), ...);
-	}
-
-	// TODO: move definition in face.cpp when Clang bug will be solved
-	// https://stackoverflow.com/questions/72897153/outside-class-definition-of-member-function-enabled-with-concept
-	void clearVertices() requires PolygonFaceConcept<Face>
-	{
-		VPtrs::clearVertices();
-
-		// Now I need to clear all the TTVN components
-		(clearTTVNComponent<Comps>(), ...);
-	}
->>>>>>> d15246ec
+	void clearVertices() requires PolygonFaceConcept<Face>;
 
 private:
 	template<typename Comp>
