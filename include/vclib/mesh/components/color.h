--- conflicted
+++ resolved
@@ -60,24 +60,16 @@
             Color<ParentElemType, OPT>,
             CompId::COLOR,
             vcl::Color,
-<<<<<<< HEAD
-            ElementType,
-            !std::is_same_v<ElementType, void>,
-=======
             ParentElemType,
->>>>>>> d72fdf6e
+            !std::is_same_v<ParentElemType, void>,
             OPT>
 {
     using Base = Component<
         Color<ParentElemType, OPT>,
         CompId::COLOR,
         vcl::Color,
-<<<<<<< HEAD
-        ElementType,
-        !std::is_same_v<ElementType, void>,
-=======
         ParentElemType,
->>>>>>> d72fdf6e
+        !std::is_same_v<ParentElemType, void>,
         OPT>;
 
 public:
