--- conflicted
+++ resolved
@@ -379,7 +379,6 @@
     }
 
     /**
-<<<<<<< HEAD
      * @brief Returns `true` if the container of vertices contains the vertex
      * with the given index, `false` otherwise.
      *
@@ -393,36 +392,6 @@
     }
 
     /**
-     * @brief Returns a const iterator to the first vertex in the container of
-     * this component that is equal to the given vertex. If no such vertex is
-     * found, past-the-end iterator is returned.
-     *
-     * @param[in] v: the pointer to the vertex to search.
-     * @return a const iterator pointing to the first vertex equal to the given
-     * vertex, or end if no such vertex is found.
-     */
-    ConstVertexIterator findVertex(const Vertex* v) const
-    {
-        return Base::container().find(v);
-    }
-
-    /**
-     * @brief Returns a const iterator to the first vertex in the container of
-     * this component that is equal to the vertex with the given index. If no
-     * such vertex is found, past-the-end iterator is returned.
-     *
-     * @param[in] vi: the index of the vertex to search.
-     * @return a const iterator pointing to the first vertex equal to the given
-     * vertex, or end if no such vertex is found.
-     */
-    ConstVertexIterator findVertex(uint vi) const
-    {
-        return findVertex(&Base::parentElement()->parentMesh()->vertex(vi));
-    }
-
-    /**
-=======
->>>>>>> c5707bca
      * @brief Returns the index of the given vertex in the container of
      * the element. If the given vertex is not in the container, returns
      * UINT_NULL.
