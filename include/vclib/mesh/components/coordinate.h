/*****************************************************************************
 * VCLib                                                                     *
 * Visual Computing Library                                                  *
 *                                                                           *
 * Copyright(C) 2021-2024                                                    *
 * Visual Computing Lab                                                      *
 * ISTI - Italian National Research Council                                  *
 *                                                                           *
 * All rights reserved.                                                      *
 *                                                                           *
 * This program is free software; you can redistribute it and/or modify      *
 * it under the terms of the Mozilla Public License Version 2.0 as published *
 * by the Mozilla Foundation; either version 2 of the License, or            *
 * (at your option) any later version.                                       *
 *                                                                           *
 * This program is distributed in the hope that it will be useful,           *
 * but WITHOUT ANY WARRANTY; without even the implied warranty of            *
 * MERCHANTABILITY or FITNESS FOR A PARTICULAR PURPOSE. See the              *
 * Mozilla Public License Version 2.0                                        *
 * (https://www.mozilla.org/en-US/MPL/2.0/) for more details.                *
 ****************************************************************************/

#ifndef VCL_MESH_COMPONENTS_COORDINATE_H
#define VCL_MESH_COMPONENTS_COORDINATE_H

#include <vclib/concepts/mesh/components/coordinate.h>
#include <vclib/space/point.h>

#include "bases/component.h"

namespace vcl::comp {

/**
 * @brief The Coordinate class represents a N-Dimensional point that will be
 * part of an Element (e.g. Vertex...).
 *
 * Allows to get and set an object that represents a coordinate. The type of
 * this object must satisfy the PointConcept.
 *
 * For example, if you have a Vertex Element `v` with the Coordinate component,
 * you'll be able to access to this component member functions from `v`:
 *
 * @code{.cpp}
 * auto coord = v.coord();
 * @endcode
 *
 * @tparam P: The type of the coordinate. This template argument must be a type
 * that satisfies the PointConcept.
 * @tparam ParentElemType: This template argument must be `void` if the
 * component needs to be stored horizontally, or the type of the parent element
 * that will contain this component if the component needs to be stored
 * vertically.
 * @tparam OPT: If true, the component will be optional. This argument is
 * considered only if the component is stored vertically.
 *
 * @ingroup components
 */
template<PointConcept P, typename ParentElemType = void, bool OPT = false>
class Coordinate :
        public Component<
            Coordinate<P, ParentElemType, OPT>,
            CompId::COORDINATE,
            P,
<<<<<<< HEAD
            ElementType,
            !std::is_same_v<ElementType, void>,
=======
            ParentElemType,
>>>>>>> d72fdf6e
            OPT>
{
    using Base = Component<
        Coordinate<P, ParentElemType, OPT>,
        CompId::COORDINATE,
        P,
<<<<<<< HEAD
        ElementType,
        !std::is_same_v<ElementType, void>,
=======
        ParentElemType,
>>>>>>> d72fdf6e
        OPT>;

public:
    /**
     * @brief Expose the type of the Coordinate.
     */
    using CoordType = P;

    /* Constructors */

    /**
     * @brief Initilizes the Coordinate to (0, 0, 0).
     */
    Coordinate() = default;

    /* Member functions */

    /**
     * @brief Returns a const reference of the coordinate of the element.
     * @return a const reference of the coordinate of the element.
     */
    const P& coord() const { return Base::data(); }

    /**
     * @brief Returns a reference of the coordinate of the element.
     * @return a reference of the coordinate of the element.
     */
    P& coord() { return Base::data(); }

protected:
    // Component interface function
    template<typename Element>
    void importFrom(const Element& v)
    {
        if constexpr (HasCoordinate<Element>) {
            coord() = v.coord().template cast<typename CoordType::ScalarType>();
        }
    }
};

/* Detector function to check if a class has Coordinate available */

/**
 * @brief Checks if the given Element has Coordinate component available.
 *
 * This function returns `true` also if the component is horizontal and always
 * available in the element. The runtime check is performed only when the
 * component is optional.
 *
 * @param[in] element: The element to check. Must be of a type that
 * satisfies the ElementOrMeshConcept.
 * @return `true` if the element has Coordinate component available, `false`
 * otherwise.
 */
bool isCoordinateAvailableOn(const ElementConcept auto& element)
{
    return isComponentAvailableOn<CompId::COORDINATE>(element);
}

/* Specialization Aliases */

/**
 * @brief The Coordinate3 class is an alias of the Coordinate component that
 * uses 3 dimensional Points.
 *
 * @tparam Scalar: The scalar type of the point.
 * @tparam ElementType: This template argument must be `void` if the component
 * needs to be stored horizontally, or the type of the element that will contain
 * this component if the component needs to be stored vertically.
 * @tparam OPT: If true, the component will be optional. This argument is
 * considered only if the component is stored vertically.
 *
 * @ingroup components
 */
template<typename Scalar, typename ElementType = void, bool OPT = false>
using Coordinate3 = Coordinate<Point3<Scalar>, ElementType, OPT>;

/**
 * @brief The Coordinate3f class is an alias of the Coordinate component that
 * uses 3 dimensional Points with float precision.
 *
 * @tparam ElementType: This template argument must be `void` if the component
 * needs to be stored horizontally, or the type of the element that will contain
 * this component if the component needs to be stored vertically.
 * @tparam OPT: If true, the component will be optional. This argument is
 * considered only if the component is stored vertically.
 *
 * @ingroup components
 */
template<typename ElementType = void, bool OPT = false>
using Coordinate3f = Coordinate3<float, ElementType, OPT>;

/**
 * @brief The Coordinate3d class is an alias of the Coordinate component that
 * uses 3 dimensional Points with double precision.
 *
 * @tparam ElementType: This template argument must be `void` if the component
 * needs to be stored horizontally, or the type of the element that will contain
 * this component if the component needs to be stored vertically.
 * @tparam OPT: If true, the component will be optional. This argument is
 * considered only if the component is stored vertically.
 *
 * @ingroup components
 */
template<typename ElementType = void, bool OPT = false>
using Coordinate3d = Coordinate3<double, ElementType, OPT>;

} // namespace vcl::comp

#endif // VCL_MESH_COMPONENTS_COORDINATE_H<|MERGE_RESOLUTION|>--- conflicted
+++ resolved
@@ -61,24 +61,16 @@
             Coordinate<P, ParentElemType, OPT>,
             CompId::COORDINATE,
             P,
-<<<<<<< HEAD
-            ElementType,
-            !std::is_same_v<ElementType, void>,
-=======
             ParentElemType,
->>>>>>> d72fdf6e
+            !std::is_same_v<ParentElemType, void>,
             OPT>
 {
     using Base = Component<
         Coordinate<P, ParentElemType, OPT>,
         CompId::COORDINATE,
         P,
-<<<<<<< HEAD
-        ElementType,
-        !std::is_same_v<ElementType, void>,
-=======
         ParentElemType,
->>>>>>> d72fdf6e
+        !std::is_same_v<ParentElemType, void>,
         OPT>;
 
 public:
