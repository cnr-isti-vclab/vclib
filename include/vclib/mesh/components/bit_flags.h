/*****************************************************************************
 * VCLib                                                                     *
 * Visual Computing Library                                                  *
 *                                                                           *
 * Copyright(C) 2021-2024                                                    *
 * Visual Computing Lab                                                      *
 * ISTI - Italian National Research Council                                  *
 *                                                                           *
 * All rights reserved.                                                      *
 *                                                                           *
 * This program is free software; you can redistribute it and/or modify      *
 * it under the terms of the Mozilla Public License Version 2.0 as published *
 * by the Mozilla Foundation; either version 2 of the License, or            *
 * (at your option) any later version.                                       *
 *                                                                           *
 * This program is distributed in the hope that it will be useful,           *
 * but WITHOUT ANY WARRANTY; without even the implied warranty of            *
 * MERCHANTABILITY or FITNESS FOR A PARTICULAR PURPOSE. See the              *
 * Mozilla Public License Version 2.0                                        *
 * (https://www.mozilla.org/en-US/MPL/2.0/) for more details.                *
 ****************************************************************************/

#ifndef VCL_MESH_COMPONENTS_BIT_FLAGS_H
#define VCL_MESH_COMPONENTS_BIT_FLAGS_H

#include <vclib/concepts/mesh/components/bit_flags.h>
#include <vclib/space/bit_set.h>

#include "bases/component.h"

namespace vcl::comp {

/**
 * @brief The BitFlags component class represents a collection of 8 bits that
 * will be part of an Element (e.g. Vertex, Face, ...).
 *
 * This Component (or a specialization, that is any class that satisfies the
 * HasBitFlags concept) is mandatory into every Element of the mesh.
 *
 * The bits have the following meaning:
 * - 0: deleted: if the current Element has been deleted - read only
 * - 1: selected: if the current Element has been selected
 * - 2: border: if the current Element is on border
 * - 3: visited: if the current Element has been visited (useful for some visit
 *               algorithms)
 * - from 4 to 7: user bits that can have custom meanings to the user
 *
 * This class provides 4 user bits, that can be accessed using the member
 * function userBit(uint i) with position in the interval [0, 3].
 *
 * The member functions of this class will be available in the instance of any
 * Element that will contain this component.
 *
 * For example, if you have a Vertex Element `v` with the BitFlags component,
 * you'll be able to access to this component member functions from `v`:
 *
 * @code{.cpp}
 * bool isD = v.deleted();
 * @endcode
 *
 * @tparam ParentElemType: This template argument must be `void` if the
 * component needs to be stored horizontally, or the type of the parent element
 * that will contain this component if the component needs to be stored
 * vertically.
 * @tparam OPT: If true, the component will be optional. This argument is
 * considered only if the component is stored vertically.
 *
 * @ingroup components
 */
template<typename ParentElemType = void, bool OPT = false>
class BitFlags :
        public Component<
            BitFlags<ParentElemType, OPT>,
            CompId::BIT_FLAGS,
            BitSet<char>,
<<<<<<< HEAD
            ElementType,
            !std::is_same_v<ElementType, void>,
=======
            ParentElemType,
>>>>>>> d72fdf6e
            OPT>
{
    using Base = Component<
        BitFlags<ParentElemType, OPT>,
        CompId::BIT_FLAGS,
        BitSet<char>,
<<<<<<< HEAD
        ElementType,
        !std::is_same_v<ElementType, void>,
=======
        ParentElemType,
>>>>>>> d72fdf6e
        OPT>;

    using FT = char; // FlagsType, the integral type used for the flags

    // indices of the bits
    enum {
        DELETED  = 0, // bit 0
        SELECTED = 1, // bit 1
        BORDER   = 2, // bit 2
        VISITED  = 3  // bit 3
    };

    static const uint FIRST_USER_BIT = 4;

public:
    /**
     * @brief Static number of bits that can have custom meanings to the user
     */
    inline static const uint USER_BITS_NUMBER = sizeof(FT) * 8 - FIRST_USER_BIT;

    /* Constructors */

    /**
     * @brief Initializes the bits to `false`.
     */
    BitFlags()
    {
        if constexpr (!Base::IS_VERTICAL) {
            init();
        }
    }

    /**
     * @private
     * @brief Initializes the bits to false.
     *
     * It is made in the init function since the component could be not
     * available during construction (e.g. if the component is optional and not
     * enabled).
     *
     * This member function is hidden by the element that inherits this class.
     */
    void init() { flags().reset(); }

    /* Member functions */

    /**
     * @brief Returns whether the current Element is deleted or not.
     * @return true if the Element is deleted, false otherwise.
     */
    bool deleted() const { return flags()[DELETED]; }

    /**
     * @brief Accesses the 'selected' bit of this Element, returning a reference
     * to it.
     * @return a reference to the 'selected' bit of this Element.
     */
    BitProxy<FT> selected() { return flags()[SELECTED]; }

    /**
     * @brief Returns whether the current Element is selected or not.
     * @return true if the Element is selected, false otherwise.
     */
    bool selected() const { return flags()[SELECTED]; }

    /**
     * @brief Accesses the 'onBorder' bit of this Element, returning a reference
     * to it.
     * @return a reference to the 'onBorder' bit of this Element.
     */
    BitProxy<FT> onBorder() { return flags()[BORDER]; }

    /**
     * @brief Returns whether the current Element is on border or not.
     * @return true if the Element is on border, false otherwise.
     */
    bool onBorder() const { return flags()[BORDER]; }

    /**
     * @brief Accesses the 'visited' bit of this Element, returning a reference
     * to it.
     * @return a reference to the 'visited' bit of this Element.
     */
    BitProxy<FT> visited() { return flags()[VISITED]; }

    /**
     * @brief Returns whether the current Element has been visited or not.
     * @return true if the Element has been visited, false otherwise.
     */
    bool visited() const { return flags()[VISITED]; }

    /**
     * @brief Returns a reference to the value of the user bit of this Element
     * given in input. The bit is checked to be less than the total number of
     * assigned user bits, which in this class is 4.
     *
     * @param[in] bit: the position of the bit, in the interval [0 - 3].
     * @return a reference to the desired user bit.
     */
    bool userBit(uint bit) const
    {
        assert(bit < USER_BITS_NUMBER);
        return flags()[bit + FIRST_USER_BIT];
    }

    /**
     * @brief Returns the boolean value of the user bit of this Element given in
     * input. The bit is checked to be less than the total number of assigned
     * user bits, which in this class is 4.
     *
     * @param[in] bit: the position of the bit, in the interval [0 - 3], that
     * will be returned by reference.
     * @return `true` if the required bit is enabled, `false` otherwise.
     */
    BitProxy<FT> userBit(uint bit)
    {
        assert(bit < USER_BITS_NUMBER);
        return flags()[bit + FIRST_USER_BIT];
    }

    /**
     * @brief Unsets all the flags of this Element and sets them to `false`,
     * **except the deleted flag**, which needs to be manually reset.
     */
    void resetBitFlags()
    {
        bool isD = deleted();
        flags().reset();
        deletedBit() = isD;
    }

    /**
     * @brief Sets all the flags of this element to the values contained in the
     * integer input parameter, that represents the bit flags of the VCG
     * library.
     * @param[in] f: bit flags in the format of the VCG library.
     */
    void importFlagsFromVCGFormat(int f)
    {
        resetBitFlags();
        if (f & 0x0010)
            visited() = true;
        if (f & 0x0020)
            selected() = true;
        if (f & 0x0100)
            onBorder() = true;
    }

    /**
     * @brief Returns the bit flags of this element in the format of the VCG
     * library.
     *
     * @return an integer representing the bit flags of this element in the
     * format of the VCG library.
     */
    int exportFlagsToVCGFormat() const
    {
        int f = 0;
        if (visited())
            f &= 0x0010;
        if (selected())
            f &= 0x0020;
        if (onBorder())
            f &= 0x0100;
        return f;
    }

protected:
    BitProxy<FT> deletedBit() { return flags()[DELETED]; }

    // Component interface function
    template<typename Element>
    void importFrom(const Element& e)
    {
        if constexpr (HasBitFlags<Element>) {
            resetBitFlags();
            if constexpr (
                HasPolygonBitFlags<Element> || HasTriangleBitFlags<Element>)
            {
                deletedBit()  = e.deleted();
                selected()    = e.selected();
                visited()     = e.visited();
                onBorder()    = e.onBorder();
                const uint UM = std::min(USER_BITS_NUMBER, e.USER_BITS_NUMBER);
                for (uint i = 0; i < UM; ++i)
                    userBit(i) = e.userBit(i);
            }
            else {
                flags() = e.flags();
            }
        }
    }

private:
    // members that allow to access the flags, trough data (horizontal) or
    // trough parent (vertical)
    BitSet<FT>& flags() { return Base::data(); }

    BitSet<FT> flags() const { return Base::data(); }
};

} // namespace vcl::comp

#endif // VCL_MESH_COMPONENTS_BIT_FLAGS_H<|MERGE_RESOLUTION|>--- conflicted
+++ resolved
@@ -73,24 +73,16 @@
             BitFlags<ParentElemType, OPT>,
             CompId::BIT_FLAGS,
             BitSet<char>,
-<<<<<<< HEAD
-            ElementType,
-            !std::is_same_v<ElementType, void>,
-=======
             ParentElemType,
->>>>>>> d72fdf6e
+            !std::is_same_v<ParentElemType, void>,
             OPT>
 {
     using Base = Component<
         BitFlags<ParentElemType, OPT>,
         CompId::BIT_FLAGS,
         BitSet<char>,
-<<<<<<< HEAD
-        ElementType,
-        !std::is_same_v<ElementType, void>,
-=======
         ParentElemType,
->>>>>>> d72fdf6e
+        !std::is_same_v<ParentElemType, void>,
         OPT>;
 
     using FT = char; // FlagsType, the integral type used for the flags
