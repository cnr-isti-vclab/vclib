/*****************************************************************************
 * VCLib                                                                     *
 * Visual Computing Library                                                  *
 *                                                                           *
 * Copyright(C) 2021-2024                                                    *
 * Visual Computing Lab                                                      *
 * ISTI - Italian National Research Council                                  *
 *                                                                           *
 * All rights reserved.                                                      *
 *                                                                           *
 * This program is free software; you can redistribute it and/or modify      *
 * it under the terms of the Mozilla Public License Version 2.0 as published *
 * by the Mozilla Foundation; either version 2 of the License, or            *
 * (at your option) any later version.                                       *
 *                                                                           *
 * This program is distributed in the hope that it will be useful,           *
 * but WITHOUT ANY WARRANTY; without even the implied warranty of            *
 * MERCHANTABILITY or FITNESS FOR A PARTICULAR PURPOSE. See the              *
 * Mozilla Public License Version 2.0                                        *
 * (https://www.mozilla.org/en-US/MPL/2.0/) for more details.                *
 ****************************************************************************/

#ifndef VCL_MESH_COMPONENTS_BOUNDING_BOX_H
#define VCL_MESH_COMPONENTS_BOUNDING_BOX_H

#include <vclib/concepts/mesh/components/bounding_box.h>
#include <vclib/space/box.h>

#include "bases/component.h"

namespace vcl::comp {

/**
 * @brief The BoundingBox component class represents an axis aligned bounding
 * box. This class is usually used as a component of a Mesh.
 *
 * The member functions of this class will be available in the instance of any
 * Element or Mesh that will contain this component.
 *
 * For example, if you have a Mesh `m` with the BoundingBox component, you'll be
 * able to access to this component member functions from `m`:
 *
 * @code{.cpp}
 * m.boundingBox();
 * @endcode
 *
 * @note This component can be both used for Elements and Meshes.
 *
 * @tparam PointType: The type of the point that will be used to represent the
 * bounding box. This template argument must satisfy the PointConcept.
 * @tparam ParentElemType: This template argument must be `void` if the
 * component needs to be stored horizontally, or the type of the parent element
 * that will contain this component if the component needs to be stored
 * vertically.
 * @tparam OPT: If true, the component will be optional. This argument is
 * considered only if the component is stored vertically.
 *
 * @ingroup components
 */
template<
    PointConcept PointType,
    typename ParentElemType = void,
    bool OPT                = false>
class BoundingBox :
        public Component<
            BoundingBox<PointType, ParentElemType, OPT>,
            CompId::BOUNDING_BOX,
            Box<PointType>,
<<<<<<< HEAD
            ElementType,
            !std::is_same_v<ElementType, void>,
=======
            ParentElemType,
>>>>>>> d72fdf6e
            OPT>
{
    using Base = Component<
        BoundingBox<PointType, ParentElemType, OPT>,
        CompId::BOUNDING_BOX,
        Box<PointType>,
<<<<<<< HEAD
        ElementType,
        !std::is_same_v<ElementType, void>,
=======
        ParentElemType,
>>>>>>> d72fdf6e
        OPT>;

public:
    /**
     * @brief Expose the type of the bounding box.
     */
    using BoundingBoxType = Box<PointType>;

    /* Constructors */

    /**
     * @brief Initilizes the bounding box to an invalid bounding box.
     */
    BoundingBox() = default;

    /* Member functions */

    /**
     * @brief Returns a const reference to the bounding box of this object.
     * @return A const reference to the bounding box of this object.
     */
    const BoundingBoxType& boundingBox() const { return Base::data(); }

    /**
     * @brief Returns a reference to the bounding box of this object.
     * @return A reference to the bounding box of this object.
     */
    BoundingBoxType& boundingBox() { return Base::data(); }

protected:
    // Component interface function
    template<typename Element>
    void importFrom(const Element& e)
    {
        if constexpr (HasBoundingBox<Element>) {
            using ScalarType = PointType::ScalarType;
            boundingBox()    = e.boundingBox().template cast<ScalarType>();
        }
    }
};

/* Detector function to check if a class has BoundingBox available */

/**
 * @brief Checks if the given Element/Mesh has BoundingBox component available.
 *
 * This function returns `true` also if the component is horizontal and always
 * available in the element. The runtime check is performed only when the
 * component is optional.
 *
 * @param[in] element: The element/mesh to check. Must be of a type that
 * satisfies the ElementOrMeshConcept.
 * @return `true` if the element/mesh has BoundingBox component available,
 * `false` otherwise.
 */
bool isBoundingBoxAvailableOn(const ElementOrMeshConcept auto& element)
{
    return isComponentAvailableOn<CompId::BOUNDING_BOX>(element);
}

/* Specializations */

/**
 * @brief The BoundingBox3 component class is an alias of the BoundingBox
 * component that uses 3 dimensional Points.
 *
 * @tparam S: The scalar type of the point.
 * @tparam ElementType: This template argument must be `void` if the component
 * needs to be stored horizontally, or the type of the element that will contain
 * this component if the component needs to be stored vertically.
 * @tparam OPT: If true, the component will be optional. This argument is
 * considered only if the component is stored vertically.
 *
 * @ingroup components
 */
template<typename S, typename ElementType = void, bool OPT = false>
using BoundingBox3 = BoundingBox<Point3<S>, ElementType, OPT>;

/**
 * @brief The BoundingBox3f component class is an alias of the BoundingBox
 * component that uses 3 dimensional Points with float precision.
 *
 * @tparam ElementType: This template argument must be `void` if the component
 * needs to be stored horizontally, or the type of the element that will contain
 * this component if the component needs to be stored vertically.
 * @tparam OPT: If true, the component will be optional. This argument is
 * considered only if the component is stored vertically.
 *
 * @ingroup components
 */
template<typename ElementType = void, bool OPT = false>
using BoundingBox3f = BoundingBox<Point3f, ElementType, OPT>;

/**
 * @brief The BoundingBox3d component class is an alias of the BoundingBox
 * component that uses 3 dimensional Points with double precision.
 *
 * @tparam ElementType: This template argument must be `void` if the component
 * needs to be stored horizontally, or the type of the element that will contain
 * this component if the component needs to be stored vertically.
 * @tparam OPT: If true, the component will be optional. This argument is
 * considered only if the component is stored vertically.
 *
 * @ingroup components
 */
template<typename ElementType = void, bool OPT = false>
using BoundingBox3d = BoundingBox<Point3d, ElementType, OPT>;

} // namespace vcl::comp

#endif // VCL_MESH_COMPONENTS_BOUNDING_BOX_H<|MERGE_RESOLUTION|>--- conflicted
+++ resolved
@@ -66,24 +66,16 @@
             BoundingBox<PointType, ParentElemType, OPT>,
             CompId::BOUNDING_BOX,
             Box<PointType>,
-<<<<<<< HEAD
-            ElementType,
-            !std::is_same_v<ElementType, void>,
-=======
             ParentElemType,
->>>>>>> d72fdf6e
+            !std::is_same_v<ParentElemType, void>,
             OPT>
 {
     using Base = Component<
         BoundingBox<PointType, ParentElemType, OPT>,
         CompId::BOUNDING_BOX,
         Box<PointType>,
-<<<<<<< HEAD
-        ElementType,
-        !std::is_same_v<ElementType, void>,
-=======
         ParentElemType,
->>>>>>> d72fdf6e
+        !std::is_same_v<ParentElemType, void>,
         OPT>;
 
 public:
