--- conflicted
+++ resolved
@@ -1149,24 +1149,11 @@
 				// pointers function does nothing when importing from a face
 				// with at least 4 vertices
 				if (mf.vertexNumber() != FaceType::VERTEX_NUMBER) {
-<<<<<<< HEAD
-					// triangulate mf; the first triangle of the triangulation will be
-					// this->face(m.index(mf));
-					// the other triangles will be added at the end of the container
-					std::vector<uint> tris =
-						Polygon<MCoordType>::earCut(mf.vertices() | vcl::views::coords);
-=======
 					// triangulate mf; the first triangle of the triangulation
 					// will be this->face(m.index(mf)); the other triangles will
 					// be added at the end of the container
-#ifdef VCLIB_USES_RANGES
 					std::vector<uint> tris = Polygon<MCoordType>::earCut(
 						mf.vertices() | vcl::views::coords);
-#else
-					std::vector<uint> tris =
-						Polygon<MCoordType>::earCut(faceCoords(mf));
-#endif
->>>>>>> f5816856
 					FaceType& f = face(m.index(mf));
 					importTriPointersHelper(f, mf, base, mvbase, tris, 0);
 
