/*****************************************************************************
 * VCLib                                                                     *
 * Visual Computing Library                                                  *
 *                                                                           *
 * Copyright(C) 2021-2023                                                    *
 * Alessandro Muntoni                                                        *
 * Visual Computing Lab                                                      *
 * ISTI - Italian National Research Council                                  *
 *                                                                           *
 * All rights reserved.                                                      *
 *                                                                           *
 * This program is free software; you can redistribute it and/or modify      *
 * it under the terms of the GNU General Public License as published by      *
 * the Free Software Foundation; either version 3 of the License, or         *
 * (at your option) any later version.                                       *
 *                                                                           *
 * This program is distributed in the hope that it will be useful,           *
 * but WITHOUT ANY WARRANTY; without even the implied warranty of            *
 * MERCHANTABILITY or FITNESS FOR A PARTICULAR PURPOSE. See the              *
 * GNU General Public License (http://www.gnu.org/licenses/gpl.txt)          *
 * for more details.                                                         *
 ****************************************************************************/

#ifndef VCL_MESH_MESH_H
#define VCL_MESH_MESH_H

#include <vclib/concepts/mesh.h>
#include <vclib/mesh/containers/containers.h>

#include "mesh_components.h"

namespace vcl {

/**
 * @defgroup mesh Mesh
 *
 * @brief List of classes, aliases, concepts and functions used for the creation, customization,
 * usage and manipulation of Mesh classes.
 */

/**
 * @defgroup components Components
 * @ingroup mesh
 *
 * @brief List of all the Component classes, along with their concepts and functions.
 */

/**
 * @brief The Mesh class represents a generic 3D mesh. A mesh is composed of a generic number of
 * containers of Elements (which can be vertices, faces, edges...), plus some other components.
 *
 * The Mesh class will expose all the public members of its containers and is components, and its
 * role is to implement all the functionalities that allow these containers to comunicate
 * (e.g. an operation on the vertex container that requires to update also some face information).
 *
 * Therefore, in this page are documented only the functions that in some way need to modify the
 * status of more than one Container of the Mesh. Other functions are inherited by the Container
 * classes of the Elements of the Mesh, or from its Components, and depend on all the templates
 * that compose a specific Mesh definition.
 *
 * @ingroup mesh
 */
template<typename... Args> requires HasVertices<Args...>
class Mesh : public Args...
{
	template<typename El, bool b>
	friend struct comp::internal::CustomComponentsData;

	template<typename El, bool b>
	friend struct comp::internal::ComponentData;

	template<ElementConcept T>
	friend class mesh::ElementContainer;

	template <uint ELEM_TYPE, typename MeshType, typename... Comps>
	friend class Element;

public:
	// filter Components of the Mesh, taking only the Container
	// Containers is a vcl::TypeWrapper containing all the containers that were in Args
	// Containers are the types that satisfy the concept IsElementContainer
	//
	// Using this type, you can iterate over containers of a mesh and call generic functions on
	// them, regardless the actual type of the container
	using Containers = typename vcl::
		FilterTypesByCondition<mesh::IsElementContainerPred, vcl::TypeWrapper<Args...>>::type;

	Mesh();
	Mesh(const Mesh& oth);
	Mesh(Mesh&& oth);

	void clear();

	void compact();

	template<ElementConcept El>
	static constexpr bool hasContainerOf();

	template<typename OtherMeshType>
	void enableSameOptionalComponentsOf(const OtherMeshType& m);

	template<typename OtherMeshType>
	void importFrom(const OtherMeshType& m);

	void swap(Mesh& m2);

	Mesh& operator=(Mesh oth);

	/*** Generic Element functions ***/
	template<ElementConcept El>
	uint index(const El& e) const requires (hasContainerOf<El>());

	template<ElementConcept El>
	uint index(const El* e) const requires (hasContainerOf<El>());

	/*** Vertices ***/

	uint addVertex();
	uint addVertex(const typename Mesh::VertexType::CoordType& p);
	uint addVertices(uint n);

	template<typename... VC>
	uint addVertices(const typename Mesh::VertexType::CoordType& p, const VC&... v);

	void reserveVertices(uint n);
	void compactVertices();

	/*** Faces ***/

	template<HasFaces M = Mesh>
<<<<<<< HEAD
	uint index(const typename M::FaceType& f) const;

	template<HasFaces M = Mesh>
	uint index(const typename M::FaceType* f) const;

	uint addFace() requires HasFaces<Mesh>;
=======
	uint addFace();

	template<HasFaces M = Mesh, typename... V>
	uint addFace(V... args);
>>>>>>> a34723be

	template<typename... V>
	uint addFace(V... args) requires HasFaces<Mesh>;

	template<typename Iterator>
	uint addFace(Iterator begin, Iterator end) requires HasFaces<Mesh>;

	uint addFaces(uint n) requires HasFaces<Mesh>;
	void reserveFaces(uint n) requires HasFaces<Mesh>;
	void compactFaces() requires HasFaces<Mesh>;

	// functions that could involve other components
	// need to be here and not in the FaceContainer due to the possibility to be in a Dcel

	// WedgeColors
	template<HasFaces M = Mesh>
	bool isPerFaceWedgeColorsEnabled() const requires internal::OptionalWedgeColorsConcept<M>;

	template<HasFaces M = Mesh>
	void enablePerFaceWedgeColors() requires internal::OptionalWedgeColorsConcept<M>;

	template<HasFaces M = Mesh>
	void disablePerFaceWedgeColors() requires internal::OptionalWedgeColorsConcept<M>;

	// WedgeTexCoords
	template<HasFaces M = Mesh>
	bool isPerFaceWedgeTexCoordsEnabled() const requires internal::OptionalWedgeTexCoordsConcept<M>;

	template<HasFaces M = Mesh>
	void enablePerFaceWedgeTexCoords() requires internal::OptionalWedgeTexCoordsConcept<M>;

	template<HasFaces M = Mesh>
	void disablePerFaceWedgeTexCoords() requires internal::OptionalWedgeTexCoordsConcept<M>;

	/*** Edges ***/

	template<HasEdges M = Mesh>
<<<<<<< HEAD
	uint index(const typename M::EdgeType& e) const;

	template<HasEdges M = Mesh>
	uint index(const typename M::EdgeType* v) const;

	uint addEdge() requires HasEdges<Mesh>;
	uint addEdges(uint n) requires HasEdges<Mesh>;
	void reserveEdges(uint n) requires HasEdges<Mesh>;
	void compactEdges() requires HasEdges<Mesh>;
=======
	uint addEdge();

	template<HasEdges M = Mesh>
	uint addEdges(uint n);

	template<HasEdges M = Mesh>
	void reserveEdges(uint n);

	template<HasEdges M = Mesh>
	void compactEdges();
>>>>>>> a34723be

	/*** HalfEdges ***/

	template<HasHalfEdges M = Mesh>
<<<<<<< HEAD
	uint index(const typename M::HalfEdgeType& e) const;

	template<HasHalfEdges M = Mesh>
	uint index(const typename M::HalfEdgeType* v) const;

	uint addHalfEdge() requires HasHalfEdges<Mesh>;
	uint addHalfEdges(uint n) requires HasHalfEdges<Mesh>;
=======
	uint addHalfEdge();

	template<HasHalfEdges M = Mesh>
	uint addHalfEdges(uint n);
>>>>>>> a34723be

	template<typename M = Mesh> requires HasFaces<M>
	uint addHalfEdgesToFace(uint n, typename M::FaceType& f) requires HasHalfEdges<Mesh>;

	void reserveHalfEdges(uint n) requires HasHalfEdges<Mesh>;
	void compactHalfEdges() requires HasHalfEdges<Mesh>;

protected:
	template<typename Cont>
	uint addElement();

	template<typename Cont>
	uint addElements(uint n);

	template<typename Cont>
	void reserveElements(uint n);

	template<typename Cont>
	void compactElements();

	template<typename Cont>
	void clearElements();

	template<typename Cont, typename Element>
	void updatePointers(
		const Element* oldBase,
		const Element* newBase);

	template<typename Cont, typename Element>
	void updatePointersAfterCompact(
		const Element*          base,
		const std::vector<int>& newIndices);

private:
	// hide init and isEnabled members
	void init() {};
	bool isEnabled() { return true; }

	template<uint EL_TYPE, typename T>
	uint elementIndex(const T* el) const;

	template<HasFaces M = Mesh>
	void addFaceHelper(typename M::FaceType& f);

	template<HasFaces M = Mesh, typename... V>
	void addFaceHelper(
		typename M::FaceType&   f,
		typename Mesh<Args...>::VertexType* v,
		V... args);

	template<HasFaces M = Mesh, typename... V>
	void addFaceHelper(typename M::FaceType& f, uint vid, V... args);

	// enable optional components

	template<typename Cont, typename OtherMeshType>
	void enableSameOptionalComponentsOf(const OtherMeshType& m);

	// private parent mesh pointers functions

	void updateAllParentMeshPointers();

	template<typename Cont>
	void setParentMeshPointers();
	
	// private import member functions

	template<typename Cont, typename OthMesh>
	void importContainersAndComponents(const OthMesh& m);

	template<typename Cont, typename OthMesh>
	void importPointers(const OthMesh& m);

	template<typename Cont, typename ElemCont, typename OthMesh>
	void importPointersOfElement(const OthMesh& m);

	template<typename OthMesh>
	void manageImportTriFromPoly(const OthMesh& m);

	template<typename OthMesh>
	void manageImportDcelFromMesh(const OthMesh& m);

	template<typename FaceType, typename MFaceType, typename VertexType, typename MVertexType>
	static void importTriPointersHelper(
		FaceType&                f,
		const MFaceType&         mf,
		VertexType*              base,
		const MVertexType*       mvbase,
		const std::vector<uint>& tris,
		uint                     basetri);

	// private copy and swap member functions

	template<uint i, typename Cont, typename Array, typename... A>
	static void setContainerBase(const Mesh<A...>& m, Array& bases);

	template<typename... A>
	static auto getContainerBases(const Mesh<A...>& m);

	template<typename Cont, typename Array, typename... A>
	static void updatePointersOfContainerType(Mesh<A...>& m, const Array& bases);

	// member functions used by friends

	template<typename El>
	auto& customComponents();

	template<typename El>
	const auto& customComponents() const;
	
	template<typename El>
	auto& verticalComponents();
	
	template<typename El>
	const auto& verticalComponents() const;

	// Predicate structures

	// Elements can be individuated with their ID, which is an unsigned int.
	// This struct sets its bool `value` to true if this Mesh has a Container of Elements with the
	// given unsigned integer El
	// Sets also `type` with a TypeWrapper contianing the Container that satisfied the condition.
	// the TypeWrapper will be empty if no Containers were found.
	template<uint El>
	struct ContainerOfTypeIndexPred
	{
	private:
		template <typename Cont>
		struct SameElPred
		{
			static constexpr bool value = Cont::ELEMENT_TYPE == El;
		};

	public:
		// TypeWrapper of the found container, if any
		using type = typename vcl::FilterTypesByCondition<SameElPred, Containers>::type;
		static constexpr bool value = NumberOfTypes<type>::value == 1;
	};

	template<ElementConcept El>
	struct HasContainerOfPred
	{
		static constexpr bool value = ContainerOfTypeIndexPred<El::ELEMENT_TYPE>::value;
	};

	template<uint EL_TYPE>
	struct GetContainerOfElID
	{
	private:
		template<typename>
		struct TypeUnwrapper {};

		template<typename C>
		struct TypeUnwrapper<TypeWrapper<C>>
		{
			using type = C;
		};
	public:
		using type = typename TypeUnwrapper<
			typename ContainerOfTypeIndexPred<EL_TYPE>::type>::type;
	};

	/**
	 * @brief The GetContainerOf struct allows to get the Container of an Element on this Mesh.
	 *
	 * Usage:
	 *
	 * ```cpp
	 * using Container = GetContainerOf<ElementType>::type;
	 * ```
	 */
	template<ElementConcept El>
	struct GetContainerOf : public GetContainerOfElID<El::ELEMENT_TYPE>
	{
	};
};

} // namespace vcl

#include "mesh.cpp"

#endif // VCL_MESH_MESH_H<|MERGE_RESOLUTION|>--- conflicted
+++ resolved
@@ -127,20 +127,7 @@
 
 	/*** Faces ***/
 
-	template<HasFaces M = Mesh>
-<<<<<<< HEAD
-	uint index(const typename M::FaceType& f) const;
-
-	template<HasFaces M = Mesh>
-	uint index(const typename M::FaceType* f) const;
-
 	uint addFace() requires HasFaces<Mesh>;
-=======
-	uint addFace();
-
-	template<HasFaces M = Mesh, typename... V>
-	uint addFace(V... args);
->>>>>>> a34723be
 
 	template<typename... V>
 	uint addFace(V... args) requires HasFaces<Mesh>;
@@ -176,48 +163,16 @@
 	void disablePerFaceWedgeTexCoords() requires internal::OptionalWedgeTexCoordsConcept<M>;
 
 	/*** Edges ***/
-
-	template<HasEdges M = Mesh>
-<<<<<<< HEAD
-	uint index(const typename M::EdgeType& e) const;
-
-	template<HasEdges M = Mesh>
-	uint index(const typename M::EdgeType* v) const;
 
 	uint addEdge() requires HasEdges<Mesh>;
 	uint addEdges(uint n) requires HasEdges<Mesh>;
 	void reserveEdges(uint n) requires HasEdges<Mesh>;
 	void compactEdges() requires HasEdges<Mesh>;
-=======
-	uint addEdge();
-
-	template<HasEdges M = Mesh>
-	uint addEdges(uint n);
-
-	template<HasEdges M = Mesh>
-	void reserveEdges(uint n);
-
-	template<HasEdges M = Mesh>
-	void compactEdges();
->>>>>>> a34723be
 
 	/*** HalfEdges ***/
-
-	template<HasHalfEdges M = Mesh>
-<<<<<<< HEAD
-	uint index(const typename M::HalfEdgeType& e) const;
-
-	template<HasHalfEdges M = Mesh>
-	uint index(const typename M::HalfEdgeType* v) const;
 
 	uint addHalfEdge() requires HasHalfEdges<Mesh>;
 	uint addHalfEdges(uint n) requires HasHalfEdges<Mesh>;
-=======
-	uint addHalfEdge();
-
-	template<HasHalfEdges M = Mesh>
-	uint addHalfEdges(uint n);
->>>>>>> a34723be
 
 	template<typename M = Mesh> requires HasFaces<M>
 	uint addHalfEdgesToFace(uint n, typename M::FaceType& f) requires HasHalfEdges<Mesh>;
