/*****************************************************************************
 * VCLib                                                                     *
 * Visual Computing Library                                                  *
 *                                                                           *
 * Copyright(C) 2021-2023                                                    *
 * Alessandro Muntoni                                                        *
 * Visual Computing Lab                                                      *
 * ISTI - Italian National Research Council                                  *
 *                                                                           *
 * All rights reserved.                                                      *
 *                                                                           *
 * This program is free software; you can redistribute it and/or modify      *
 * it under the terms of the GNU General Public License as published by      *
 * the Free Software Foundation; either version 3 of the License, or         *
 * (at your option) any later version.                                       *
 *                                                                           *
 * This program is distributed in the hope that it will be useful,           *
 * but WITHOUT ANY WARRANTY; without even the implied warranty of            *
 * MERCHANTABILITY or FITNESS FOR A PARTICULAR PURPOSE. See the              *
 * GNU General Public License (http://www.gnu.org/licenses/gpl.txt)          *
 * for more details.                                                         *
 ****************************************************************************/

#include "mesh.h"

namespace vcl {

/**
 * @brief Empty constructor, constructs an empty mesh.
 */
template<typename... Args> requires HasVertices<Args...>
Mesh<Args...>::Mesh()
{
	// Set to all element containers their parent mesh (this)
	updateAllParentMeshPointers();
}

/**
 * @brief Copy constructor of the Mesh. Will create a deep copy of the given input mesh,
 * taking care of copying everithing and then update all the pointers
 *
 * @param oth: the mesh from which constructo this Mesh.
 */
template<typename... Args> requires HasVertices<Args...>
Mesh<Args...>::Mesh(const Mesh<Args...>& oth) :
		Args(oth)... // call auto copy constructors for all the container elements and components
{
	// Set to all element containers their parent mesh (this)
	updateAllParentMeshPointers();

	// save base pointer of each container of the other mesh
	constexpr uint N_CONTAINERS = NumberOfTypes<typename Mesh<Args...>::Containers>::value;
	std::array<const void*, N_CONTAINERS> othBases = Mesh<Args...>::getContainerBases(oth);

	// update all the pointers contained on each container
	// use the base pointer of each container of oth to update all the pointers in this mesh
	// each pointer of oth that was copied in this mesh, will be updated computing its offset wrt
	// the base of oth, and then adding that offset to the new base pointer of this mesh
	(Mesh<Args...>::template updatePointersOfContainerType<Args>(*this, othBases), ...);
}

/**
 * @brief Move constructor, moves the given mesh into this one, without any other
 * resource acquisition.
 *
 * @param oth: the mesh that will be moved into this Mesh.
 */
template<typename... Args> requires HasVertices<Args...>
Mesh<Args...>::Mesh(Mesh<Args...>&& oth)
{
	swap(oth); // use copy ans swap idiom: this (empty) mesh is swapped with the input one
}

/**
 * @brief Clears all the Elements contained in the mesh.
 * @todo manage also other components
 */
template<typename... Args> requires HasVertices<Args...>
void Mesh<Args...>::clear()
{
    (clearContainer<Args>(), ...);
}

template<typename... Args> requires HasVertices<Args...>
void Mesh<Args...>::compact()
{
	(compactContainer<Args>(), ...);
}

/**
 * @brief The HasContainerOf struct sets the bool `value` to true if this Mesh has a container
 * of elements having the same Element ID of the template Element El.
 *
 * This means that this the only value checked is the ELEMENT_TYPE unsigned int exposed by the
 * Element, meaning that it does not check if the Elements of this mesh are exactly the same of
 * El.
 *
 * In other words, it returns true also if we pass an Element of another mesh that is of the
 * same ELEMENT_TYPE (both Vertices, Faces, ecc).
 *
 * Example of usage (Note: EdgeMesh has Vertices, but not Faces):
 *
 * @code{.cpp}
 * static_assert(vcl::EdgeMesh::hasContainerOf<vcl::TriMesh::Vertex>(),
 *					"EdgeMesh does not have Vertices");
 * static_assert(!vcl::EdgeMesh::hasContainerOf<vcl::TriMesh::Face>(),
 *					"EdgeMesh has Faces");
 * @endcode
 *
 * HasContainerOf sets its value to true when El is the TriMesh::Vertex, because EdgeMesh has
 * a Container of Vertices (Vertices of TriMesh and EdgeMesh are defined in different ways, but
 * they have the same ELEMENT_TYPE id).
 * HasContainerOf sets its value to false when El is the TriMesh::Face, because EdgeMesh does
 * not have a Container of Faces.
 */
template<typename... Args> requires HasVertices<Args...>
template<ElementConcept El>
constexpr bool Mesh<Args...>::hasContainerOf()
{
	return mesh::HasContainerOfPred<El, Mesh<Args...>>::value;
}

template<typename... Args> requires HasVertices<Args...>
template<uint EL_TYPE>
constexpr bool Mesh<Args...>::hasContainerOf()
{
	return mesh::HasContainerOfElementPred<EL_TYPE, Mesh<Args...>>::value;
}

template<typename... Args> requires HasVertices<Args...>
template<uint EL_TYPE, uint COMP_TYPE>
constexpr bool Mesh<Args...>::hasPerElementOptionalComponent()
{
	return mesh::HasPerElementOptionalComponent<Mesh<Args...>, EL_TYPE, COMP_TYPE>;
}

/**
 * @brief Enables all the OptionalComponents of this mesh according to the Components available
 * on the OtherMeshType m.
 *
 * This function is useful to call before importing data from another MeshType, to be sure that
 * all the available data contained in the MeshType mesh will be imported.
 *
 * This function:
 * - disables all the optional components that are not available in m
 * - enables all the optional components that are available in m (which can be both optional or not)
 *
 * Example of usage:
 *
 * @code{.cpp}
 * MeshType m1;
 * OtherMeshType m2;
 *
 * // do stuff on m2
 *
 * m1.enableSameOptionalComponentsOf(m2); // m1 enables all the available components of m2
 * m1.importFrom(m2); // m1 will import all the data contained in m2 that can be stored in m1
 * @endcode
 *
 * @param m
 */
template<typename... Args> requires HasVertices<Args...>
template<typename OtherMeshType>
void Mesh<Args...>::enableSameOptionalComponentsOf(const OtherMeshType& m)
{
	// enable all optional components of this Mesh depending on what's available in the
	// OtherMeshType

	(enableSameOptionalComponentsOf<Args>(m), ...);
}

/**
 * @brief Imports all the components that can be imported from another type of mesh.
 *
 * This function can be called from any Mesh type having all the Elements and Components that
 * implement the member function importFrom.
 *
 * Note that this function does not enable optional components that are disabled.
 * If you want to import all the possible data including also disabled components of this mesh, you
 * should call the function m1.enableSameOptionalComponentsOf(m2) before this function.
 *
 * @param[in] m: the mesh from which import all the data.
 */
template<typename... Args> requires HasVertices<Args...>
template<typename OtherMeshType>
void Mesh<Args...>::importFrom(const OtherMeshType& m)
{
	// This function will first:
	// Call, for each Container and Component of the mesh, its importFrom function.
	// In case of containers, it first creates the same number of elements in the container,
	// and then calls the importFrom function for each new element.
	// Pointers are not managed here, since they need additional parameters to be imported

	(Args::importFrom(m), ...);

	// Set to all element containers their parent mesh (this)
	updateAllParentMeshPointers();

	// after importing ordinary components, we need to convert the pointers between containers.
	// each container can import more than one pointer type, e.g.:
	// - VertexContainer could import vertex pointers (adjacent vertices), face pointers
	//   (adjacent faces), and so on;
	// - FaceContainer will always import vertex pointers, but could also import face pointers
	//   (adjacent faces), edge pointers (adjacent edges)...
	// for each container of this Mesh, we'll call the importPointers passing the container (Args)
	// as template parameter. This parameter will be used to call all the possible import functions
	// available (vertices, faces, edges, half edges)

	(importPointers<Args>(m), ...);

	if constexpr(mesh::HasFaceContainer<Mesh<Args...>>) {
		// Now I need to manage imports between different types of meshes (same type of meshes are
		// already managed from importFrom and importPointersFrom member functions).
		//
		// Generally speaking, Polygon meshes can import from any other type of mesh.
		// We need to take care when this mesh has static vertex pointers number in the face
		// container (VERTEX_NUMBER >= 3).
		//
		// The follwing case don't need to be managed:
		// - import polygon mesh from triangle mesh
		//
		// I can manage the following cases:
		// - import triangle mesh from polygon mesh: need triangulation
		//
		// I cannot manage the follwing cases:
		// - import static non-triangle mesh from polygon mesh or from a mesh with different
		//   VERTEX_NUMBER

		// in case of import from poly to triangle mesh, I need to manage
		// triangulation of polygons and create additional triangle faces for each of the
		// imported polygons. This function statically asserts that the import can be done.
		using FaceContainer = typename Mesh<Args...>::FaceContainer;
		FaceContainer::manageImportTriFromPoly(m);
	}
}

/**
 * @brief Swaps this mesh with the other input Mesh m2.
 * @param m2: the Mesh to swap with this Mesh.
 */
template<typename... Args> requires HasVertices<Args...>
void Mesh<Args...>::swap(Mesh& m2)
{
	Mesh<Args...>& m1 = *this;

	constexpr uint N_CONTAINERS = NumberOfTypes<typename Mesh<Args...>::Containers>::value;
	static_assert(N_CONTAINERS != 0);

	// container bases of each container for m1 and m2
	// we save the bases of the containers before swap
	std::array<const void*, N_CONTAINERS> m1Bases = Mesh<Args...>::getContainerBases(m1);
	std::array<const void*, N_CONTAINERS> m2Bases = Mesh<Args...>::getContainerBases(m2);

	// actual swap of all the containers and the components of the mesh
	// using pack expansion: swap will be called for each of the containers (or components!) that
	// compose the Mesh
	using std::swap;
	(swap((Args&) m1, (Args&) m2), ...);

	// Set to all elements their parent mesh
	m1.updateAllParentMeshPointers();
	m2.updateAllParentMeshPointers();

	// update all the pointers to m1 and m2: old base of m1 is now "old base" of m2, and viceversa
	(Mesh<Args...>::template updatePointersOfContainerType<Args>(m1, m2Bases), ...);
	(Mesh<Args...>::template updatePointersOfContainerType<Args>(m2, m1Bases), ...);
}

/**
 * @brief Assignment operator of the Mesh.
 * @param oth: the Mesh from which will create a copy and assign to this Mesh
 * @return a reference to this Mesh after the assignemnt.
 */
template<typename... Args> requires HasVertices<Args...>
Mesh<Args...>& Mesh<Args...>::operator=(Mesh<Args...> oth)
{
	swap(oth);
	return *this;
}

/**
 * @brief Returns the index of the given element in its Container of the Mesh.
 *
 * The function requires that the Mesh has a Container of Elements of type El. Otherwise, a compiler
 * error will be triggered.
 *
 * @tparam El: The type of the Element, it must satisfy the ElementConcept.
 * @param e: a reference of an element of the Mesh.
 * @return the index of the given element.
 */
template<typename... Args> requires HasVertices<Args...>
template<ElementConcept El>
uint Mesh<Args...>::index(const El& e) const requires (hasContainerOf<El>())
{
	using Container = typename ContainerOf<El>::type;
	return Container::index(&e);
}

/**
 * @brief Returns the index of the given element in its Container of the Mesh.
 *
 * The function requires that the Mesh has a Container of Elements of type El. Otherwise, a compiler
 * error will be triggered.
 *
 * @tparam El: The type of the Element, it must satisfy the ElementConcept.
 * @param e: a pointer to an element of the Mesh.
 * @return the index of the given element.
 */
template<typename... Args> requires HasVertices<Args...>
template<ElementConcept El>
uint Mesh<Args...>::index(const El* e) const requires (hasContainerOf<El>())
{
	using Container = typename ContainerOf<El>::type;
	return Container::index(e);
}

template<typename... Args> requires HasVertices<Args...>
template<uint EL_TYPE>
const auto& Mesh<Args...>::element(uint i) const requires (hasContainerOf<EL_TYPE>())
{
	using Cont = typename ContainerOfElement<EL_TYPE>::type;

	return Cont::element(i);
}

template<typename... Args> requires HasVertices<Args...>
template<uint EL_TYPE>
auto& Mesh<Args...>::element(uint i) requires (hasContainerOf<EL_TYPE>())
{
	using Cont = typename ContainerOfElement<EL_TYPE>::type;

	return Cont::element(i);
}

template<typename... Args> requires HasVertices<Args...>
template<uint EL_TYPE>
uint Mesh<Args...>::elementNumber() const requires (hasContainerOf<EL_TYPE>())
{
	using Cont = typename ContainerOfElement<EL_TYPE>::type;

	return Cont::elementNumber();
}

template<typename... Args> requires HasVertices<Args...>
template<uint EL_TYPE>
uint Mesh<Args...>::elementContainerSize() const requires (hasContainerOf<EL_TYPE>())
{
	using Cont = typename ContainerOfElement<EL_TYPE>::type;

	return Cont::elementContainerSize();
}

template<typename... Args> requires HasVertices<Args...>
template<uint EL_TYPE>
uint Mesh<Args...>::deletedElementNumber() const requires (hasContainerOf<EL_TYPE>())
{
	using Cont = typename ContainerOfElement<EL_TYPE>::type;

	return Cont::deletedElementNumber();
}

template<typename... Args> requires HasVertices<Args...>
template<uint EL_TYPE>
uint Mesh<Args...>::addElement() requires (hasContainerOf<EL_TYPE>())
{
	using Cont = typename ContainerOfElement<EL_TYPE>::type;

	return Cont::addElement();
}

template<typename... Args> requires HasVertices<Args...>
template<uint EL_TYPE>
uint Mesh<Args...>::addElements(uint n) requires (hasContainerOf<EL_TYPE>())
{
	using Cont = typename ContainerOfElement<EL_TYPE>::type;

	return Cont::addElements(n); // add the number elements
}

template<typename... Args> requires HasVertices<Args...>
template<uint EL_TYPE>
void Mesh<Args...>::reserveElements(uint n) requires (hasContainerOf<EL_TYPE>())
{
	using Cont = typename ContainerOfElement<EL_TYPE>::type;

	Cont::reserveElements(n);
}

template<typename... Args> requires HasVertices<Args...>
template<uint EL_TYPE>
void Mesh<Args...>::compactElements() requires (hasContainerOf<EL_TYPE>())
{
	using Cont = typename ContainerOfElement<EL_TYPE>::type;

	Cont::compactElements();
}

template<typename... Args> requires HasVertices<Args...>
template<uint EL_TYPE, uint COMP_TYPE>
bool Mesh<Args...>::isPerElementComponentEnabled() const
	requires (hasPerElementOptionalComponent<EL_TYPE, COMP_TYPE>())
{
	using Cont = typename ContainerOfElement<EL_TYPE>::type;

	return Cont::template isOptionalComponentEnabled<COMP_TYPE>();
}

template<typename... Args> requires HasVertices<Args...>
template<uint EL_TYPE, uint COMP_TYPE>
void Mesh<Args...>::enablePerElementComponent()
	requires (hasPerElementOptionalComponent<EL_TYPE, COMP_TYPE>())
{
	using Cont = typename ContainerOfElement<EL_TYPE>::type;

	Cont::template enableOptionalComponent<COMP_TYPE>();
}

template<typename... Args> requires HasVertices<Args...>
template<uint EL_TYPE, uint COMP_TYPE>
void Mesh<Args...>::disablePerElementComponent()
	requires (hasPerElementOptionalComponent<EL_TYPE, COMP_TYPE>())
{
	using Cont = typename ContainerOfElement<EL_TYPE>::type;

	Cont::template disableOptionalComponent<COMP_TYPE>();
}

/*********************
 * Protected Members *
 *********************/

template<typename... Args> requires HasVertices<Args...>
template<typename Cont>
void Mesh<Args...>::compactContainer()
{
	if constexpr(mesh::ElementContainerConcept<Cont>) {
		if (Cont::elementNumber() != Cont::elementContainerSize()) {
			Cont::compactElements();
		}
	}
}

template<typename... Args> requires HasVertices<Args...>
template<typename Cont>
void Mesh<Args...>::clearContainer()
{
	if constexpr(mesh::ElementContainerConcept<Cont>) {
		Cont::clearElements();
	}
}

template<typename... Args> requires HasVertices<Args...>
template<ElementConcept Element>
void Mesh<Args...>::updateAllPointers(const Element* oldBase, const Element* newBase)
{
	if (oldBase != nullptr && oldBase != newBase)
		(updatePointers<Args>(oldBase, newBase), ...);
}

template<typename... Args> requires HasVertices<Args...>
template<typename Cont, typename Element>
void Mesh<Args...>::updatePointers(
	const Element* oldBase,
	const Element* newBase)
{
	if constexpr(mesh::ElementContainerConcept<Cont>) {
		Cont::updatePointers(oldBase, newBase);
	}
}

template<typename... Args> requires HasVertices<Args...>
template<ElementConcept Element>
void Mesh<Args...>::updateAllPointersAfterCompact(
	const Element* base,
	const std::vector<int>& newIndices)
{
	(updatePointersAfterCompact<Args>(base, newIndices), ...);
}

template<typename... Args> requires HasVertices<Args...>
template<typename Cont, typename Element>
void Mesh<Args...>::updatePointersAfterCompact(
	const Element*          base,
	const std::vector<int>& newIndices)
{
	if constexpr(mesh::ElementContainerConcept<Cont>) {
		Cont::updatePointersAfterCompact(base, newIndices);
	}
}

template<typename... Args> requires HasVertices<Args...>
template<typename Cont, typename OtherMeshType>
void Mesh<Args...>::enableSameOptionalComponentsOf(const OtherMeshType& m)
{
	if constexpr(mesh::ElementContainerConcept<Cont>) {
		Cont::enableOptionalComponentsOf(m);
	}
}

template<typename... Args> requires HasVertices<Args...>
void Mesh<Args...>::updateAllParentMeshPointers()
{
	(setParentMeshPointers<Args>(), ...);
}

template<typename... Args> requires HasVertices<Args...>
template<typename Cont>
void Mesh<Args...>::setParentMeshPointers()
{
	if constexpr(mesh::ElementContainerConcept<Cont>) {
		Cont::setParentMeshPointers(this);
	}
}

/**
 * This function will import, for a given container of this mesh that is passed as a template
 * parameter Cont, all the pointers of all the elements from the other mesh m.
 */
template<typename... Args> requires HasVertices<Args...>
template<typename Cont, typename OthMesh>
void Mesh<Args...>::importPointers(const OthMesh &m)
{
	// will loop again on Args. Args will be the element pointers imported on Cont
	(importPointersOfElement<Cont, Args>(m), ...);
}

template<typename... Args> requires HasVertices<Args...>
template<typename Cont, typename ElemCont, typename OthMesh>
void Mesh<Args...>::importPointersOfElement(const OthMesh& m)
{
	// if Cont and ElemCont are containers (could be mesh components)
	if constexpr(mesh::ElementContainerConcept<Cont> && mesh::ElementContainerConcept<ElemCont>) {
		// import in Cont the ElemCont pointers from m
		Cont::importPointersFrom(m, ElemCont::vec.data());
	}
}

/**
<<<<<<< HEAD
 * @brief This function manages the case where we try to import into a TriMesh a PolyMesh
 * Faces have been already imported, but without vertex pointers and other components that
 * depend on the number of vertices (e.g. wedges)
 */
template<typename... Args> requires HasVertices<Args...>
template<typename OthMesh>
void Mesh<Args...>::manageImportTriFromPoly(const OthMesh &m)
{
	using VertexType = typename Mesh<Args...>::VertexType;
	using MVertexType = typename OthMesh::VertexType;
	using MCoordType = typename MVertexType::CoordType;
	using FaceType = typename Mesh<Args...>::FaceType;
	using MFaceType = typename OthMesh::FaceType;

	using VertexContainer = typename Mesh<Args...>::VertexContainer;
	using FaceContainer   = typename Mesh<Args...>::FaceContainer;

	// if this is not a triangle mesh nor a polygon mesh (meaning that we can't control the
	// number of vertex pointers in this mesh), and this mesh does not have the same
	// number of vertex pointers of the other, it means that we don't know how to convert
	// these type of meshes (e.g. we don't know how to convert a polygon mesh into a quad
	// mesh, or convert a quad mesh into a pentagonal mesh...)
	static_assert(
		!(FaceType::VERTEX_NUMBER != 3 && FaceType::VERTEX_NUMBER > 0 &&
		  FaceType::VERTEX_NUMBER != MFaceType::VERTEX_NUMBER),
		"Cannot import from that type of Mesh. Don't know how to convert faces.");

	// we need to manage conversion from poly or faces with cardinality > 3 (e.g. quads) to
	// triangle meshes. In this case, we triangulate the polygon using the earcut algorithm.
	if constexpr (
		FaceType::VERTEX_NUMBER == 3 &&
		(MFaceType::VERTEX_NUMBER > 3 || MFaceType::VERTEX_NUMBER < 0)) {

		VertexType* base = VertexContainer::vec.data();
		const MVertexType* mvbase = &m.vertex(0);

		for (const MFaceType& mf : m.faces()) {
			// if the current face has the same number of vertices of this faces (3), then
			// the vertex pointers have been correctly imported from the import pointers
			// function. The import pointers function does nothing when importing from a face
			// with at least 4 vertices
			if (mf.vertexNumber() != FaceType::VERTEX_NUMBER) {
				// triangulate mf; the first triangle of the triangulation will be
				// this->face(m.index(mf));
				// the other triangles will be added at the end of the container
				std::vector<uint> tris =
					Polygon<MCoordType>::earCut(mf.vertices() | vcl::views::coords);
				FaceType& f = FaceContainer::face(m.index(mf));
				importTriPointersHelper(f, mf, base, mvbase, tris, 0);

				// number of other faces to add
				uint nf = tris.size() / 3 - 1;
				uint fid = FaceContainer::addElements(nf);

				uint i = 3; // index that cycles into tris
				for (; fid < FaceContainer::faceContainerSize(); ++fid) {
					FaceType& f = FaceContainer::face(fid);
					importTriPointersHelper(f, mf, base, mvbase, tris, i);
					i+=3;
				}
			}
		}
	}
}

template<typename... Args> requires HasVertices<Args...>
template<typename FaceType, typename MFaceType, typename VertexType, typename MVertexType>
void Mesh<Args...>::importTriPointersHelper(
	FaceType&                f,
	const MFaceType&         mf,
	VertexType*              base,
	const MVertexType*       mvbase,
	const std::vector<uint>& tris,
	uint                     basetri)
{
	f.importFrom(mf); // import all the components from mf
	for (uint i = basetri, j = 0; i < basetri+3; i++, j++) {
		f.vertex(j) = base + (mf.vertex(tris[i]) - mvbase);

		// wedge colors
		if constexpr(face::HasWedgeColors<FaceType> && face::HasWedgeColors<MFaceType>) {
			if (comp::isWedgeColorsEnabledOn(f) && comp::isWedgeColorsEnabledOn(mf)) {
				f.wedgeColor(j) = mf.wedgeColor(tris[i]);
			}
		}

		// wedge texcoords
		if constexpr(face::HasWedgeTexCoords<FaceType> && face::HasWedgeTexCoords<MFaceType>) {
			if (comp::isWedgeTexCoordsEnabledOn(f) && comp::isWedgeTexCoordsEnabledOn(mf)) {
				f.wedgeTexCoord(j) =
					mf.wedgeTexCoord(tris[i])
						.template cast<typename FaceType::WedgeTexCoordType::ScalarType>();
			}
		}
	}
}

/**
=======
>>>>>>> 2ac0fab5
 * This function sets the Ith position of the array bases, where I is an index of a container in
 * a TypeWrapper of containers
 *
 * In the Ith position will be placed the base pointer of the vector of the elements contained
 * in the container Cont.
 */
template<typename... Args> requires HasVertices<Args...>
template<uint I, typename Cont, typename Array, typename... A>
void Mesh<Args...>::setContainerBase(const Mesh<A...>& m, Array& bases)
{
	// since this function is called using pack expansion, it means that Cont could be a mesh
	// component and not a cointainer. We check if Cont is a container
	if constexpr (mesh::ElementContainerConcept<Cont>) {
		static_assert(I >= 0 && I != UINT_NULL);
		bases[I] = m.Cont::vec.data();
	}
}

template<typename... Args> requires HasVertices<Args...>
template<typename... A>
auto Mesh<Args...>::getContainerBases(const Mesh<A...>& m)
{
	using Containers = typename Mesh<A...>::Containers;

	// the number of containers in Mesh<A...>
	constexpr uint N_CONTAINERS = NumberOfTypes<Containers>::value;
	// each element of this array will contain the base pointer of the vector of elements contained
	// in each container of Mesh<A...>
	std::array<const void*, N_CONTAINERS> bases;

	// for each container/component of Mesh<A...>, we set call the function that sets
	// the base of the container in its index
	(setContainerBase<IndexInTypes<A, Containers>::value, A>(m, bases), ...);

	return bases;
}

/**
 * This function is called for each container of the mesh.
 *
 * In general, for each container, we need to update all the pointers contained in it,
 * that may of any element of the mesh (example: in the VertexContainer there could be
 * Vertex pointers, but also Face or Edge pointers).
 *
 * Here in this function, we loop into the containers of the Mesh m using pack expansion, and
 * we use the Cont type to choose which pointers type we are updating.
 *
 * bases contains the old bases (the ones of the other mesh) for each container.
 */
template<typename... Args> requires HasVertices<Args...>
template<typename Cont, typename Array, typename... A>
void Mesh<Args...>::updatePointersOfContainerType(Mesh<A...>& m, const Array& bases)
{
	// since this function is called using pack expansion, it means that Cont could be a mesh
	// component and not a cointainer. We check if Cont is a container
	if constexpr (mesh::ElementContainerConcept<Cont>) {
		// The element type contained in the container
		// We need it to get back the actual type of the element from the old bases
		using ElType = typename Cont::ElementType;

		using Containers = typename Mesh<A...>::Containers;
		constexpr uint I = IndexInTypes<Cont, Containers>::value;
		static_assert(I >= 0 && I != UINT_NULL);

		// for each Container A in m, we update the pointers of ElType.
		// old base is contained in the array bases, the new base is the base of the container
		(m.template updatePointers<A>((const ElType*)bases[I], m.Cont::vec.data()), ...);
	}
}

template<typename... Args> requires HasVertices<Args...>
template<uint EL_TYPE, typename T>
uint Mesh<Args...>::elementIndex(const T* el) const
{
	using Cont = typename ContainerOfElement<EL_TYPE>::type;
	using ElType = typename Cont::ElementType;
	return index(static_cast<const ElType*>(el));
}

template<typename... Args> requires HasVertices<Args...>
template<typename El>
auto& Mesh<Args...>::customComponents()
{
	using ElCont = typename ContainerOf<El>::type;

	return ElCont::ccVecMap;
}

template<typename... Args> requires HasVertices<Args...>
template<typename El>
const auto& Mesh<Args...>::customComponents() const
{
	using ElCont = typename ContainerOf<El>::type;

	return ElCont::ccVecMap;
}

template<typename... Args> requires HasVertices<Args...>
template<typename El>
auto& Mesh<Args...>::verticalComponents()
{
	using ElCont = typename ContainerOf<El>::type;

	return ElCont::vcVecTuple;
}

template<typename... Args> requires HasVertices<Args...>
template<typename El>
const auto& Mesh<Args...>::verticalComponents() const
{
	using ElCont = typename ContainerOf<El>::type;

	return ElCont::vcVecTuple;
}

} // namespace vcl<|MERGE_RESOLUTION|>--- conflicted
+++ resolved
@@ -536,107 +536,6 @@
 }
 
 /**
-<<<<<<< HEAD
- * @brief This function manages the case where we try to import into a TriMesh a PolyMesh
- * Faces have been already imported, but without vertex pointers and other components that
- * depend on the number of vertices (e.g. wedges)
- */
-template<typename... Args> requires HasVertices<Args...>
-template<typename OthMesh>
-void Mesh<Args...>::manageImportTriFromPoly(const OthMesh &m)
-{
-	using VertexType = typename Mesh<Args...>::VertexType;
-	using MVertexType = typename OthMesh::VertexType;
-	using MCoordType = typename MVertexType::CoordType;
-	using FaceType = typename Mesh<Args...>::FaceType;
-	using MFaceType = typename OthMesh::FaceType;
-
-	using VertexContainer = typename Mesh<Args...>::VertexContainer;
-	using FaceContainer   = typename Mesh<Args...>::FaceContainer;
-
-	// if this is not a triangle mesh nor a polygon mesh (meaning that we can't control the
-	// number of vertex pointers in this mesh), and this mesh does not have the same
-	// number of vertex pointers of the other, it means that we don't know how to convert
-	// these type of meshes (e.g. we don't know how to convert a polygon mesh into a quad
-	// mesh, or convert a quad mesh into a pentagonal mesh...)
-	static_assert(
-		!(FaceType::VERTEX_NUMBER != 3 && FaceType::VERTEX_NUMBER > 0 &&
-		  FaceType::VERTEX_NUMBER != MFaceType::VERTEX_NUMBER),
-		"Cannot import from that type of Mesh. Don't know how to convert faces.");
-
-	// we need to manage conversion from poly or faces with cardinality > 3 (e.g. quads) to
-	// triangle meshes. In this case, we triangulate the polygon using the earcut algorithm.
-	if constexpr (
-		FaceType::VERTEX_NUMBER == 3 &&
-		(MFaceType::VERTEX_NUMBER > 3 || MFaceType::VERTEX_NUMBER < 0)) {
-
-		VertexType* base = VertexContainer::vec.data();
-		const MVertexType* mvbase = &m.vertex(0);
-
-		for (const MFaceType& mf : m.faces()) {
-			// if the current face has the same number of vertices of this faces (3), then
-			// the vertex pointers have been correctly imported from the import pointers
-			// function. The import pointers function does nothing when importing from a face
-			// with at least 4 vertices
-			if (mf.vertexNumber() != FaceType::VERTEX_NUMBER) {
-				// triangulate mf; the first triangle of the triangulation will be
-				// this->face(m.index(mf));
-				// the other triangles will be added at the end of the container
-				std::vector<uint> tris =
-					Polygon<MCoordType>::earCut(mf.vertices() | vcl::views::coords);
-				FaceType& f = FaceContainer::face(m.index(mf));
-				importTriPointersHelper(f, mf, base, mvbase, tris, 0);
-
-				// number of other faces to add
-				uint nf = tris.size() / 3 - 1;
-				uint fid = FaceContainer::addElements(nf);
-
-				uint i = 3; // index that cycles into tris
-				for (; fid < FaceContainer::faceContainerSize(); ++fid) {
-					FaceType& f = FaceContainer::face(fid);
-					importTriPointersHelper(f, mf, base, mvbase, tris, i);
-					i+=3;
-				}
-			}
-		}
-	}
-}
-
-template<typename... Args> requires HasVertices<Args...>
-template<typename FaceType, typename MFaceType, typename VertexType, typename MVertexType>
-void Mesh<Args...>::importTriPointersHelper(
-	FaceType&                f,
-	const MFaceType&         mf,
-	VertexType*              base,
-	const MVertexType*       mvbase,
-	const std::vector<uint>& tris,
-	uint                     basetri)
-{
-	f.importFrom(mf); // import all the components from mf
-	for (uint i = basetri, j = 0; i < basetri+3; i++, j++) {
-		f.vertex(j) = base + (mf.vertex(tris[i]) - mvbase);
-
-		// wedge colors
-		if constexpr(face::HasWedgeColors<FaceType> && face::HasWedgeColors<MFaceType>) {
-			if (comp::isWedgeColorsEnabledOn(f) && comp::isWedgeColorsEnabledOn(mf)) {
-				f.wedgeColor(j) = mf.wedgeColor(tris[i]);
-			}
-		}
-
-		// wedge texcoords
-		if constexpr(face::HasWedgeTexCoords<FaceType> && face::HasWedgeTexCoords<MFaceType>) {
-			if (comp::isWedgeTexCoordsEnabledOn(f) && comp::isWedgeTexCoordsEnabledOn(mf)) {
-				f.wedgeTexCoord(j) =
-					mf.wedgeTexCoord(tris[i])
-						.template cast<typename FaceType::WedgeTexCoordType::ScalarType>();
-			}
-		}
-	}
-}
-
-/**
-=======
->>>>>>> 2ac0fab5
  * This function sets the Ith position of the array bases, where I is an index of a container in
  * a TypeWrapper of containers
  *
