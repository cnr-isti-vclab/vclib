/*****************************************************************************
 * VCLib                                                                     *
 * Visual Computing Library                                                  *
 *                                                                           *
 * Copyright(C) 2021-2024                                                    *
 * Visual Computing Lab                                                      *
 * ISTI - Italian National Research Council                                  *
 *                                                                           *
 * All rights reserved.                                                      *
 *                                                                           *
 * This program is free software; you can redistribute it and/or modify      *
 * it under the terms of the GNU General Public License as published by      *
 * the Free Software Foundation; either version 3 of the License, or         *
 * (at your option) any later version.                                       *
 *                                                                           *
 * This program is distributed in the hope that it will be useful,           *
 * but WITHOUT ANY WARRANTY; without even the implied warranty of            *
 * MERCHANTABILITY or FITNESS FOR A PARTICULAR PURPOSE. See the              *
 * GNU General Public License (http://www.gnu.org/licenses/gpl.txt)          *
 * for more details.                                                         *
 ****************************************************************************/

#include <catch2/catch_test_macros.hpp>
#include <catch2/catch_template_test_macros.hpp>
#include <vclib/load_save.h>
#include <vclib/meshes.h>

using Meshes = std::pair<vcl::TriMesh, vcl::PolyMesh>;
using Meshesf = std::pair<vcl::TriMeshf, vcl::PolyMeshf>;

TEMPLATE_TEST_CASE(
    "Mesh Conversions -The TextureDouble mesh loaded on TriMesh",
    "",
    Meshes,
    Meshesf)
{
    using TriMesh = typename TestType::first_type;
    using PolyMesh = typename TestType::second_type;

    TriMesh tm = vcl::loadPly<TriMesh>(VCLIB_ASSETS_PATH "/TextureDouble.ply");

    tm.template addCustomComponent<int>("cust_comp", 4);
    tm.template addPerVertexCustomComponent<float>("v_comp");
    tm.deleteFace(3);

    THEN("The mesh has 8 vertices, 4 triangles, per face wedge texcoords")
    {
        REQUIRE(tm.vertexNumber() == 8);
        REQUIRE(tm.faceNumber() == 3);
        REQUIRE(tm.isPerFaceWedgeTexCoordsEnabled());
        REQUIRE(tm.hasCustomComponent("cust_comp"));
        REQUIRE(tm.template isCustomComponentOfType<int>("cust_comp"));
        REQUIRE(!tm.template isCustomComponentOfType<uint>("cust_comp"));
        REQUIRE(tm.template customComponent<int>("cust_comp") == 4);
        REQUIRE(tm.hasPerVertexCustomComponent("v_comp"));
    }

    PolyMesh pm;
    REQUIRE(!pm.isPerFaceWedgeTexCoordsEnabled());
    pm.enableSameOptionalComponentsOf(tm);
    REQUIRE(pm.isPerFaceWedgeTexCoordsEnabled());

    pm.importFrom(tm);

    THEN("The imported PolyMesh has same vertex and face number")
    {
        REQUIRE(pm.vertexNumber() == 8);
        REQUIRE(pm.faceNumber() == 3);
    }

    THEN("The imported vetices have same coordinates")
    {
        for (const auto& tv : tm.vertices()) {
            REQUIRE(pm.vertex(tv.index()).coord() == tv.coord());
        }
    }

    THEN("The imported faces have same vertices")
    {
        for (const auto& pf : pm.faces()) {
            REQUIRE(pf.vertexNumber() == 3);
            const auto& tf = tm.face(pf.index());

            uint i = 0;
            for (const auto* pv : pf.vertices()) {
                REQUIRE(pv->coord() == tf.vertex(i)->coord());
                ++i;
            }

<<<<<<< HEAD
        THEN("The imported faces have same vertices")
        {
            for (const auto& pf : pm.faces()) {
                REQUIRE(pf.vertexNumber() == 3);
                const auto& tf = tm.face(pf.index());

                uint i = 0;
                for (const auto* pv : pf.vertices()) {
                    REQUIRE(pv->index() == tf.vertexIndex(i));
                    REQUIRE(pv->coord() == tf.vertex(i)->coord());
                    ++i;
                }

                i = 0;
                for (const auto& pwt : pf.wedgeTexCoords()) {
                    REQUIRE(pwt.u() == tf.wedgeTexCoord(i).u());
                    REQUIRE(pwt.v() == tf.wedgeTexCoord(i).v());
                    ++i;
                }
=======
            i = 0;
            for (const auto& pwt : pf.wedgeTexCoords()) {
                REQUIRE(pwt.u() == tf.wedgeTexCoord(i).u());
                REQUIRE(pwt.v() == tf.wedgeTexCoord(i).v());
                ++i;
>>>>>>> 81c515cb
            }
        }
    }

    THEN("The imported PolyMesh has same custom components")
    {
        REQUIRE(pm.hasCustomComponent("cust_comp"));
        REQUIRE(pm.template isCustomComponentOfType<int>("cust_comp"));
        REQUIRE(!pm.template isCustomComponentOfType<uint>("cust_comp"));
        REQUIRE(pm.template customComponent<int>("cust_comp") == 4);
        REQUIRE(pm.hasPerVertexCustomComponent("v_comp"));
        REQUIRE(pm.template isPerVertexCustomComponentOfType<float>("v_comp"));
    }
}

TEMPLATE_TEST_CASE(
    "Mesh Conversions - The polygonal cube mesh loaded on TriMesh", "",
    vcl::TriMesh, vcl::TriMeshf)
{
    using TriMesh = TestType;

    TriMesh tm =
        vcl::loadPly<TriMesh>(VCLIB_ASSETS_PATH "/cube_poly.ply");

    THEN("The loaded TriMesh has 8 vertices and 12 faces")
    {
        REQUIRE(tm.vertexNumber() == 8);
        REQUIRE(tm.faceNumber() == 12);
    }
}

TEMPLATE_TEST_CASE(
    "Mesh Conversions - The polygonal cube mesh loaded on PolyMesh",
    "",
    Meshes,
    Meshesf)
{
    using TriMesh = typename TestType::first_type;
    using PolyMesh = typename TestType::second_type;

    PolyMesh pm =
        vcl::loadPly<PolyMesh>(VCLIB_ASSETS_PATH "/cube_poly.ply");

    THEN("The loaded PolyMesh has 8 vertices and 6 faces")
    {
        REQUIRE(pm.vertexNumber() == 8);
        REQUIRE(pm.faceNumber() == 6);
    }

    GIVEN("When importing into TriMesh")
    {
        TriMesh tm;

        tm.importFrom(pm);

        THEN("The imported trimesh has same vertices")
        {
            REQUIRE(tm.vertexNumber() == pm.vertexNumber());

            for (uint i = 0; i < tm.vertexNumber(); ++i) {
                REQUIRE(tm.vertex(i).coord() == pm.vertex(i).coord());
            }
        }

        THEN("The imported trimesh has 12 faces")
        {
            REQUIRE(tm.faceNumber() == 12);
        }
    }
}<|MERGE_RESOLUTION|>--- conflicted
+++ resolved
@@ -37,7 +37,8 @@
     using TriMesh = typename TestType::first_type;
     using PolyMesh = typename TestType::second_type;
 
-    TriMesh tm = vcl::loadPly<TriMesh>(VCLIB_ASSETS_PATH "/TextureDouble.ply");
+    TriMesh tm =
+        vcl::loadPly<TriMesh>(VCLIB_ASSETS_PATH "/TextureDouble.ply");
 
     tm.template addCustomComponent<int>("cust_comp", 4);
     tm.template addPerVertexCustomComponent<float>("v_comp");
@@ -83,37 +84,16 @@
 
             uint i = 0;
             for (const auto* pv : pf.vertices()) {
+                REQUIRE(pv->index() == tf.vertexIndex(i));
                 REQUIRE(pv->coord() == tf.vertex(i)->coord());
                 ++i;
             }
 
-<<<<<<< HEAD
-        THEN("The imported faces have same vertices")
-        {
-            for (const auto& pf : pm.faces()) {
-                REQUIRE(pf.vertexNumber() == 3);
-                const auto& tf = tm.face(pf.index());
-
-                uint i = 0;
-                for (const auto* pv : pf.vertices()) {
-                    REQUIRE(pv->index() == tf.vertexIndex(i));
-                    REQUIRE(pv->coord() == tf.vertex(i)->coord());
-                    ++i;
-                }
-
-                i = 0;
-                for (const auto& pwt : pf.wedgeTexCoords()) {
-                    REQUIRE(pwt.u() == tf.wedgeTexCoord(i).u());
-                    REQUIRE(pwt.v() == tf.wedgeTexCoord(i).v());
-                    ++i;
-                }
-=======
             i = 0;
             for (const auto& pwt : pf.wedgeTexCoords()) {
                 REQUIRE(pwt.u() == tf.wedgeTexCoord(i).u());
                 REQUIRE(pwt.v() == tf.wedgeTexCoord(i).v());
                 ++i;
->>>>>>> 81c515cb
             }
         }
     }
