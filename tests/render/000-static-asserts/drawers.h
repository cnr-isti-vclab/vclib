--- conflicted
+++ resolved
@@ -247,10 +247,63 @@
         !BlockerEventDrawerConcept<ViewerDrawer<RenderAppVD>&&>,
         "ViewerDrawer&& does satisfy the BlockerEventDrawerConcept");
 
-<<<<<<< HEAD
+#ifdef VCLIB_WITH_IMGUI
+    using namespace vcl::imgui;
+
+    using RenderAppID = RenderApp<WM, Canvas, ImGuiDrawer>;
+
+    // ImguiDrawer
+    static_assert(
+        DrawerConcept<ImGuiDrawer<RenderAppID>>,
+        "ImguiDrawer does not satisfy the DrawerConcept");
+    static_assert(
+        DrawerConcept<const ImGuiDrawer<RenderAppID>>,
+        "const ImguiDrawer does not satisfy the DrawerConcept");
+    static_assert(
+        DrawerConcept<ImGuiDrawer<RenderAppID>&>,
+        "ImguiDrawer& does not satisfy the DrawerConcept");
+    static_assert(
+        DrawerConcept<const ImGuiDrawer<RenderAppID>&>,
+        "const ImguiDrawer& does not satisfy the DrawerConcept");
+    static_assert(
+        DrawerConcept<ImGuiDrawer<RenderAppID>&&>,
+        "ImguiDrawer&& does not satisfy the DrawerConcept");
+
+    static_assert(
+        EventDrawerConcept<ImGuiDrawer<RenderAppID>>,
+        "ImguiDrawer does not satisfy the EventDrawerConcept");
+    static_assert(
+        EventDrawerConcept<const ImGuiDrawer<RenderAppID>>,
+        "const ImguiDrawer does not satisfy the EventDrawerConcept");
+    static_assert(
+        EventDrawerConcept<ImGuiDrawer<RenderAppID>&>,
+        "ImguiDrawer& does not satisfy the EventDrawerConcept");
+    static_assert(
+        EventDrawerConcept<const ImGuiDrawer<RenderAppID>&>,
+        "const ImguiDrawer& does not satisfy the EventDrawerConcept");
+    static_assert(
+        EventDrawerConcept<ImGuiDrawer<RenderAppID>&&>,
+        "ImguiDrawer&& does not satisfy the EventDrawerConcept");
+
+    static_assert(
+        BlockerEventDrawerConcept<ImGuiDrawer<RenderAppID>>,
+        "ImguiDrawer does not satisfy the BlockerEventDrawerConcept");
+    static_assert(
+        BlockerEventDrawerConcept<const ImGuiDrawer<RenderAppID>>,
+        "const ImguiDrawer does not satisfy the BlockerEventDrawerConcept");
+    static_assert(
+        BlockerEventDrawerConcept<ImGuiDrawer<RenderAppID>&>,
+        "ImguiDrawer& does not satisfy the BlockerEventDrawerConcept");
+    static_assert(
+        BlockerEventDrawerConcept<const ImGuiDrawer<RenderAppID>&>,
+        "const ImguiDrawer& does not satisfy the BlockerEventDrawerConcept");
+    static_assert(
+        BlockerEventDrawerConcept<ImGuiDrawer<RenderAppID>&&>,
+        "ImguiDrawer&& does not satisfy the BlockerEventDrawerConcept");
+#endif
+
 #ifdef VCLIB_RENDER_BACKEND_BGFX
-#ifdef VCLIB_WITH_QT
-    using RenderAppTD = RenderApp<WMQ, Canvas, TextDrawer>;
+    using RenderAppTD = RenderApp<WM, Canvas, TextDrawer>;
 
     // TextDrawer
     static_assert(
@@ -284,7 +337,6 @@
     static_assert(
         !EventDrawerConcept<TextDrawer<RenderAppTD>&&>,
         "TextDrawer&& does satisfy the EventDrawerConcept");
-#endif
 #endif
 }
 
@@ -300,115 +352,6 @@
 #if VCLIB_WITH_GLFW
     drawersStaticAssertsWM<WMG>();
 #endif
-
-    // static assers for drawers that work with specific window managers
-=======
->>>>>>> 85ba3b8a
-#ifdef VCLIB_WITH_IMGUI
-    using namespace vcl::imgui;
-
-    using RenderAppID = RenderApp<WM, Canvas, ImGuiDrawer>;
-
-    // ImguiDrawer
-    static_assert(
-        DrawerConcept<ImGuiDrawer<RenderAppID>>,
-        "ImguiDrawer does not satisfy the DrawerConcept");
-    static_assert(
-        DrawerConcept<const ImGuiDrawer<RenderAppID>>,
-        "const ImguiDrawer does not satisfy the DrawerConcept");
-    static_assert(
-        DrawerConcept<ImGuiDrawer<RenderAppID>&>,
-        "ImguiDrawer& does not satisfy the DrawerConcept");
-    static_assert(
-        DrawerConcept<const ImGuiDrawer<RenderAppID>&>,
-        "const ImguiDrawer& does not satisfy the DrawerConcept");
-    static_assert(
-        DrawerConcept<ImGuiDrawer<RenderAppID>&&>,
-        "ImguiDrawer&& does not satisfy the DrawerConcept");
-
-    static_assert(
-        EventDrawerConcept<ImGuiDrawer<RenderAppID>>,
-        "ImguiDrawer does not satisfy the EventDrawerConcept");
-    static_assert(
-        EventDrawerConcept<const ImGuiDrawer<RenderAppID>>,
-        "const ImguiDrawer does not satisfy the EventDrawerConcept");
-    static_assert(
-        EventDrawerConcept<ImGuiDrawer<RenderAppID>&>,
-        "ImguiDrawer& does not satisfy the EventDrawerConcept");
-    static_assert(
-        EventDrawerConcept<const ImGuiDrawer<RenderAppID>&>,
-        "const ImguiDrawer& does not satisfy the EventDrawerConcept");
-    static_assert(
-        EventDrawerConcept<ImGuiDrawer<RenderAppID>&&>,
-        "ImguiDrawer&& does not satisfy the EventDrawerConcept");
-
-    static_assert(
-        BlockerEventDrawerConcept<ImGuiDrawer<RenderAppID>>,
-        "ImguiDrawer does not satisfy the BlockerEventDrawerConcept");
-    static_assert(
-        BlockerEventDrawerConcept<const ImGuiDrawer<RenderAppID>>,
-        "const ImguiDrawer does not satisfy the BlockerEventDrawerConcept");
-    static_assert(
-        BlockerEventDrawerConcept<ImGuiDrawer<RenderAppID>&>,
-        "ImguiDrawer& does not satisfy the BlockerEventDrawerConcept");
-    static_assert(
-        BlockerEventDrawerConcept<const ImGuiDrawer<RenderAppID>&>,
-        "const ImguiDrawer& does not satisfy the BlockerEventDrawerConcept");
-    static_assert(
-        BlockerEventDrawerConcept<ImGuiDrawer<RenderAppID>&&>,
-        "ImguiDrawer&& does not satisfy the BlockerEventDrawerConcept");
-#endif
-
-#ifdef VCLIB_RENDER_BACKEND_BGFX
-    using RenderAppTD = RenderApp<WM, Canvas, TextDrawer>;
-
-    // TextDrawer
-    static_assert(
-        DrawerConcept<TextDrawer<RenderAppTD>>,
-        "TextDrawer does not satisfy the DrawerConcept");
-    static_assert(
-        DrawerConcept<const TextDrawer<RenderAppTD>>,
-        "const TextDrawer does not satisfy the DrawerConcept");
-    static_assert(
-        DrawerConcept<TextDrawer<RenderAppTD>&>,
-        "TextDrawer& does not satisfy the DrawerConcept");
-    static_assert(
-        DrawerConcept<const TextDrawer<RenderAppTD>&>,
-        "const TextDrawer& does not satisfy the DrawerConcept");
-    static_assert(
-        DrawerConcept<TextDrawer<RenderAppTD>&&>,
-        "TextDrawer&& does not satisfy the DrawerConcept");
-
-    static_assert(
-        !EventDrawerConcept<TextDrawer<RenderAppTD>>,
-        "TextDrawer does satisfy the EventDrawerConcept");
-    static_assert(
-        !EventDrawerConcept<const TextDrawer<RenderAppTD>>,
-        "const TextDrawer does satisfy the EventDrawerConcept");
-    static_assert(
-        !EventDrawerConcept<TextDrawer<RenderAppTD>&>,
-        "TextDrawer& does satisfy the EventDrawerConcept");
-    static_assert(
-        !EventDrawerConcept<const TextDrawer<RenderAppTD>&>,
-        "const TextDrawer& does satisfy the EventDrawerConcept");
-    static_assert(
-        !EventDrawerConcept<TextDrawer<RenderAppTD>&&>,
-        "TextDrawer&& does satisfy the EventDrawerConcept");
-#endif
 }
 
-void drawersStaticAsserts()
-{
-    using namespace vcl;
-
-    // static asserts for each window manager
-#ifdef VCLIB_WITH_QT
-    drawersStaticAssertsWM<WMQ>();
-#endif
-
-#if VCLIB_WITH_GLFW
-    drawersStaticAssertsWM<WMG>();
-#endif
-}
-
 #endif // DRAWERS_H