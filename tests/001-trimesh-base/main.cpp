--- conflicted
+++ resolved
@@ -138,182 +138,6 @@
             REQUIRE(v == vi++);
         }
 
-<<<<<<< HEAD
-        WHEN("Adding and removing vertices and faces")
-        {
-            REQUIRE(m.vertexNumber() == 0);
-            REQUIRE(m.faceNumber() == 0);
-            m.addVertices(3);
-            REQUIRE(m.vertexNumber() == 3);
-            uint fi0 = m.addFace();
-            REQUIRE(m.faceNumber() == 1);
-            REQUIRE(&m.face(fi0) == &m.face(0));
-            m.addFace(0, 1, 2);
-            REQUIRE(m.faceNumber() == 2);
-            REQUIRE(m.face(1).vertexIndex(0) == 0);
-            REQUIRE(m.face(1).vertexIndex(1) == 1);
-            REQUIRE(m.face(1).vertexIndex(2) == 2);
-            REQUIRE(m.face(1).vertex(0) == &m.vertex(0));
-            REQUIRE(m.face(1).vertex(1) == &m.vertex(1));
-            REQUIRE(m.face(1).vertex(2) == &m.vertex(2));
-            REQUIRE(m.face(1).vertexMod(0) == &m.vertex(0));
-            REQUIRE(m.face(1).vertexMod(-1) == &m.vertex(2));
-            REQUIRE(m.face(1).vertexMod(5) == &m.vertex(2));
-            REQUIRE(m.face(1).vertexMod(-5) == &m.vertex(1));
-            REQUIRE(m.face(1).vertexIndexMod(0) == 0);
-            REQUIRE(m.face(1).vertexIndexMod(-1) == 2);
-            REQUIRE(m.face(1).vertexIndexMod(5) == 2);
-            REQUIRE(m.face(1).vertexIndexMod(-5) == 1);
-
-            // test also iterators
-            uint vi = 0;
-            for (auto* v : m.face(1).vertices()) {
-                REQUIRE(v == &m.vertex(vi++));
-            }
-
-            vi = 0;
-            for (uint v : m.face(1).vertices() | vcl::views::indices) {
-                REQUIRE(v == vi++);
-            }
-
-            vi = 0;
-            for (auto v : m.face(1).vertexIndices()) {
-                REQUIRE(v == vi++);
-            }
-
-            // force reallocation of vertex container
-            m.addVertices(100);
-            REQUIRE(m.vertexNumber() == 103);
-            REQUIRE(m.vertexContainerSize() == 103);
-            REQUIRE(m.face(1).vertexIndex(0) == 0);
-            REQUIRE(m.face(1).vertexIndex(1) == 1);
-            REQUIRE(m.face(1).vertexIndex(2) == 2);
-            REQUIRE(m.face(1).vertex(0) == &m.vertex(0));
-            REQUIRE(m.face(1).vertex(1) == &m.vertex(1));
-            REQUIRE(m.face(1).vertex(2) == &m.vertex(2));
-
-            m.face(1).setVertex(2, 3);
-            m.deleteVertex(2);
-            REQUIRE(m.vertexNumber() == 102);
-            REQUIRE(m.vertexContainerSize() == 103);
-            REQUIRE(m.face(1).vertexIndex(0) == 0);
-            REQUIRE(m.face(1).vertexIndex(1) == 1);
-            REQUIRE(m.face(1).vertexIndex(2) == 3);
-            REQUIRE(m.face(1).vertex(0) == &m.vertex(0));
-            REQUIRE(m.face(1).vertex(1) == &m.vertex(1));
-            REQUIRE(m.face(1).vertex(2) == &m.vertex(3));
-            m.compactVertices();
-            REQUIRE(m.vertexNumber() == 102);
-            REQUIRE(m.vertexContainerSize() == 102);
-            REQUIRE(m.face(1).vertexIndex(0) == 0);
-            REQUIRE(m.face(1).vertexIndex(1) == 1);
-            REQUIRE(m.face(1).vertexIndex(2) == 2);
-            REQUIRE(m.face(1).vertex(0) == &m.vertex(0));
-            REQUIRE(m.face(1).vertex(1) == &m.vertex(1));
-            REQUIRE(m.face(1).vertex(2) == &m.vertex(2));
-        }
-
-        WHEN("Adding Faces with setVertices")
-        {
-            m.addVertices(5);
-            m.addFaces(4);
-
-            m.face(0).setVertices(0, 1, 2);
-            REQUIRE(m.face(0).vertexIndex(0) == 0);
-            REQUIRE(m.face(0).vertexIndex(1) == 1);
-            REQUIRE(m.face(0).vertexIndex(2) == 2);
-            REQUIRE(m.face(0).vertex(0) == &m.vertex(0));
-            REQUIRE(m.face(0).vertex(1) == &m.vertex(1));
-            REQUIRE(m.face(0).vertex(2) == &m.vertex(2));
-
-            m.face(1).setVertices(&m.vertex(2), &m.vertex(0), &m.vertex(1));
-            REQUIRE(m.face(1).vertexIndex(0) == 2);
-            REQUIRE(m.face(1).vertexIndex(1) == 0);
-            REQUIRE(m.face(1).vertexIndex(2) == 1);
-            REQUIRE(m.face(1).vertex(0) == &m.vertex(2));
-            REQUIRE(m.face(1).vertex(1) == &m.vertex(0));
-            REQUIRE(m.face(1).vertex(2) == &m.vertex(1));
-
-            std::list<uint> l1 = {4, 3, 1};
-            m.face(2).setVertices(l1);
-            REQUIRE(m.face(2).vertexIndex(0) == 4);
-            REQUIRE(m.face(2).vertexIndex(1) == 3);
-            REQUIRE(m.face(2).vertexIndex(2) == 1);
-            REQUIRE(m.face(2).vertex(0) == &m.vertex(4));
-            REQUIRE(m.face(2).vertex(1) == &m.vertex(3));
-            REQUIRE(m.face(2).vertex(2) == &m.vertex(1));
-
-            std::list<vcl::TriMesh::Vertex*> l2 = {
-                &m.vertex(2), &m.vertex(4), &m.vertex(3)};
-            m.face(3).setVertices(l2);
-            REQUIRE(m.face(3).vertexIndex(0) == 2);
-            REQUIRE(m.face(3).vertexIndex(1) == 4);
-            REQUIRE(m.face(3).vertexIndex(2) == 3);
-            REQUIRE(m.face(3).vertex(0) == &m.vertex(2));
-            REQUIRE(m.face(3).vertex(1) == &m.vertex(4));
-            REQUIRE(m.face(3).vertex(2) == &m.vertex(3));
-        }
-    }
-
-    GIVEN("A cube TriMesh")
-    {
-        vcl::TriMesh m;
-        using PointT = vcl::TriMesh::VertexType::CoordType;
-
-        m.addVertices(
-            PointT(-0.5, -0.5,  0.5),
-            PointT( 0.5, -0.5,  0.5),
-            PointT(-0.5,  0.5,  0.5),
-            PointT( 0.5,  0.5,  0.5),
-            PointT(-0.5,  0.5, -0.5),
-            PointT( 0.5,  0.5, -0.5),
-            PointT(-0.5, -0.5, -0.5),
-            PointT( 0.5, -0.5, -0.5));
-        m.reserveFaces(12);
-        m.addFace(0, 1, 2);
-        m.addFace(1, 3, 2);
-        m.addFace(2, 3, 4);
-        m.addFace(3, 5, 4);
-        m.addFace(4, 5, 6);
-        m.addFace(5, 7, 6);
-        m.addFace(6, 7, 0);
-        m.addFace(7, 1, 0);
-        m.addFace(1, 7, 3);
-        m.addFace(7, 5, 3);
-        m.addFace(5, 7, 6);
-        m.addFace(7, 5, 4);
-
-        REQUIRE(m.vertexNumber() == 8);
-        REQUIRE(m.faceNumber() == 12);
-
-        THEN("Test Vertex References queries")
-        {
-            REQUIRE(m.face(0).containsVertex(&m.vertex(0)) == true);
-            REQUIRE(m.face(0).containsVertex(&m.vertex(1)) == true);
-            REQUIRE(m.face(0).containsVertex(&m.vertex(2)) == true);
-            REQUIRE(m.face(0).containsVertex(&m.vertex(3)) == false);
-
-            REQUIRE(m.face(0).containsVertex((uint) 0) == true);
-            REQUIRE(m.face(0).containsVertex(1) == true);
-            REQUIRE(m.face(0).containsVertex(2) == true);
-            REQUIRE(m.face(0).containsVertex(3) == false);
-
-            REQUIRE(m.face(1).containsVertex(&m.vertex(1)) == true);
-            REQUIRE(m.face(1).containsVertex(&m.vertex(4)) == false);
-            REQUIRE(m.face(1).containsVertex(1) == true);
-            REQUIRE(m.face(1).containsVertex(4) == false);
-
-            REQUIRE(m.face(2).indexOfVertex(&m.vertex(0)) == vcl::UINT_NULL);
-            REQUIRE(m.face(2).indexOfVertex(&m.vertex(3)) == 1);
-            REQUIRE(m.face(2).indexOfVertex((uint)0) == vcl::UINT_NULL);
-            REQUIRE(m.face(2).indexOfVertex(4) == 2);
-
-            REQUIRE(m.face(3).indexOfEdge(&m.vertex(5), &m.vertex(4)) == 1);
-            REQUIRE(m.face(3).indexOfEdge(&m.vertex(4), &m.vertex(5)) == 1);
-            REQUIRE(m.face(3).indexOfEdge(4, 3) == 2);
-            REQUIRE(m.face(3).indexOfEdge(3, 4) == 2);
-        }
-=======
         vi = 0;
         for (auto v : m.face(1).vertexIndices()) {
             REQUIRE(v == vi++);
@@ -330,7 +154,7 @@
         REQUIRE(m.face(1).vertex(1) == &m.vertex(1));
         REQUIRE(m.face(1).vertex(2) == &m.vertex(2));
 
-        m.face(1).setVertex(2, &m.vertex(3));
+        m.face(1).setVertex(2, 3);
         m.deleteVertex(2);
         REQUIRE(m.vertexNumber() == 102);
         REQUIRE(m.vertexContainerSize() == 103);
@@ -349,6 +173,108 @@
         REQUIRE(m.face(1).vertex(0) == &m.vertex(0));
         REQUIRE(m.face(1).vertex(1) == &m.vertex(1));
         REQUIRE(m.face(1).vertex(2) == &m.vertex(2));
->>>>>>> 81c515cb
+    }
+
+    WHEN("Adding Faces with setVertices")
+    {
+        m.addVertices(5);
+        m.addFaces(4);
+
+        m.face(0).setVertices(0, 1, 2);
+        REQUIRE(m.face(0).vertexIndex(0) == 0);
+        REQUIRE(m.face(0).vertexIndex(1) == 1);
+        REQUIRE(m.face(0).vertexIndex(2) == 2);
+        REQUIRE(m.face(0).vertex(0) == &m.vertex(0));
+        REQUIRE(m.face(0).vertex(1) == &m.vertex(1));
+        REQUIRE(m.face(0).vertex(2) == &m.vertex(2));
+
+        m.face(1).setVertices(&m.vertex(2), &m.vertex(0), &m.vertex(1));
+        REQUIRE(m.face(1).vertexIndex(0) == 2);
+        REQUIRE(m.face(1).vertexIndex(1) == 0);
+        REQUIRE(m.face(1).vertexIndex(2) == 1);
+        REQUIRE(m.face(1).vertex(0) == &m.vertex(2));
+        REQUIRE(m.face(1).vertex(1) == &m.vertex(0));
+        REQUIRE(m.face(1).vertex(2) == &m.vertex(1));
+
+        std::list<uint> l1 = {4, 3, 1};
+        m.face(2).setVertices(l1);
+        REQUIRE(m.face(2).vertexIndex(0) == 4);
+        REQUIRE(m.face(2).vertexIndex(1) == 3);
+        REQUIRE(m.face(2).vertexIndex(2) == 1);
+        REQUIRE(m.face(2).vertex(0) == &m.vertex(4));
+        REQUIRE(m.face(2).vertex(1) == &m.vertex(3));
+        REQUIRE(m.face(2).vertex(2) == &m.vertex(1));
+
+        std::list<typename TriMesh::Vertex*> l2 = {
+            &m.vertex(2), &m.vertex(4), &m.vertex(3)};
+        m.face(3).setVertices(l2);
+        REQUIRE(m.face(3).vertexIndex(0) == 2);
+        REQUIRE(m.face(3).vertexIndex(1) == 4);
+        REQUIRE(m.face(3).vertexIndex(2) == 3);
+        REQUIRE(m.face(3).vertex(0) == &m.vertex(2));
+        REQUIRE(m.face(3).vertex(1) == &m.vertex(4));
+        REQUIRE(m.face(3).vertex(2) == &m.vertex(3));
+    }
+}
+
+TEMPLATE_TEST_CASE("Test a cube TriMesh", "", vcl::TriMesh, vcl::TriMeshf)
+{
+    using TriMesh = TestType;
+
+    TriMesh m;
+    using PointT = TriMesh::VertexType::CoordType;
+
+    m.addVertices(
+        PointT(-0.5, -0.5,  0.5),
+        PointT( 0.5, -0.5,  0.5),
+        PointT(-0.5,  0.5,  0.5),
+        PointT( 0.5,  0.5,  0.5),
+        PointT(-0.5,  0.5, -0.5),
+        PointT( 0.5,  0.5, -0.5),
+        PointT(-0.5, -0.5, -0.5),
+        PointT( 0.5, -0.5, -0.5));
+    m.reserveFaces(12);
+    m.addFace(0, 1, 2);
+    m.addFace(1, 3, 2);
+    m.addFace(2, 3, 4);
+    m.addFace(3, 5, 4);
+    m.addFace(4, 5, 6);
+    m.addFace(5, 7, 6);
+    m.addFace(6, 7, 0);
+    m.addFace(7, 1, 0);
+    m.addFace(1, 7, 3);
+    m.addFace(7, 5, 3);
+    m.addFace(5, 7, 6);
+    m.addFace(7, 5, 4);
+
+    REQUIRE(m.vertexNumber() == 8);
+    REQUIRE(m.faceNumber() == 12);
+
+    THEN("Test Vertex References queries")
+    {
+        REQUIRE(m.face(0).containsVertex(&m.vertex(0)) == true);
+        REQUIRE(m.face(0).containsVertex(&m.vertex(1)) == true);
+        REQUIRE(m.face(0).containsVertex(&m.vertex(2)) == true);
+        REQUIRE(m.face(0).containsVertex(&m.vertex(3)) == false);
+
+        REQUIRE(m.face(0).containsVertex((uint) 0) == true);
+        REQUIRE(m.face(0).containsVertex(1) == true);
+        REQUIRE(m.face(0).containsVertex(2) == true);
+        REQUIRE(m.face(0).containsVertex(3) == false);
+
+        REQUIRE(m.face(1).containsVertex(&m.vertex(1)) == true);
+        REQUIRE(m.face(1).containsVertex(&m.vertex(4)) == false);
+        REQUIRE(m.face(1).containsVertex(1) == true);
+        REQUIRE(m.face(1).containsVertex(4) == false);
+
+        REQUIRE(m.face(2).indexOfVertex(&m.vertex(0)) == vcl::UINT_NULL);
+        REQUIRE(m.face(2).indexOfVertex(&m.vertex(3)) == 1);
+        REQUIRE(m.face(2).indexOfVertex((uint)0) == vcl::UINT_NULL);
+        REQUIRE(m.face(2).indexOfVertex(4) == 2);
+
+        REQUIRE(m.face(3).indexOfEdge(&m.vertex(5), &m.vertex(4)) == 1);
+        REQUIRE(m.face(3).indexOfEdge(&m.vertex(4), &m.vertex(5)) == 1);
+        REQUIRE(m.face(3).indexOfEdge(4, 3) == 2);
+        REQUIRE(m.face(3).indexOfEdge(3, 4) == 2);
     }
 }