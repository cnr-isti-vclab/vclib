--- conflicted
+++ resolved
@@ -90,11 +90,7 @@
     /**
      * @brief Starts the timer.
      */
-<<<<<<< HEAD
-    void start() { 
-=======
     void start() {
->>>>>>> 06ac5203
         mBegin = std::chrono::high_resolution_clock::now();
         mIsStopped = false;
     }
