--- conflicted
+++ resolved
@@ -138,7 +138,11 @@
                         Image(img.image.data(), img.width, img.height), uri);
 
                     texture = std::move(txt);
-<<<<<<< HEAD
+
+                    texture.colorSpace() =
+                        Material::isSRGBTexture(toUnderlying(type))?
+                            Texture::ColorSpace::SRGB :
+                            Texture::ColorSpace::LINEAR;
 
                     // set sampler parameters
                     int samplerId = model.textures[textureId].sampler;
@@ -149,12 +153,6 @@
                         texture.wrapU() = static_cast<Texture::WrapMode>(sampler.wrapS);
                         texture.wrapV() = static_cast<Texture::WrapMode>(sampler.wrapT);
                     }
-=======
-                    texture.colorSpace() =
-                        Material::isSRGBTexture(toUnderlying(type))?
-                            Texture::ColorSpace::SRGB :
-                            Texture::ColorSpace::LINEAR;
->>>>>>> 612ec1bd
                 }
                 else {
                     // if the image is not valid, just set the path
