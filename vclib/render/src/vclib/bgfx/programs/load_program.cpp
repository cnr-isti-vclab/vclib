--- conflicted
+++ resolved
@@ -140,12 +140,7 @@
     return bgfx::createProgram(vsHandle, fsHandle, true);
 }
 
-<<<<<<< HEAD
-bgfx::ProgramHandle createProgram(
-    bgfx::ShaderHandle csHandle)
-=======
 bgfx::ProgramHandle createProgram(bgfx::ShaderHandle csHandle)
->>>>>>> b86e93f4
 {
     return bgfx::createProgram(csHandle, true);
 }
