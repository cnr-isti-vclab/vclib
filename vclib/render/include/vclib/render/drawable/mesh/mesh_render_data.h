/*****************************************************************************
 * VCLib                                                                     *
 * Visual Computing Library                                                  *
 *                                                                           *
 * Copyright(C) 2021-2025                                                    *
 * Visual Computing Lab                                                      *
 * ISTI - Italian National Research Council                                  *
 *                                                                           *
 * All rights reserved.                                                      *
 *                                                                           *
 * This program is free software; you can redistribute it and/or modify      *
 * it under the terms of the Mozilla Public License Version 2.0 as published *
 * by the Mozilla Foundation; either version 2 of the License, or            *
 * (at your option) any later version.                                       *
 *                                                                           *
 * This program is distributed in the hope that it will be useful,           *
 * but WITHOUT ANY WARRANTY; without even the implied warranty of            *
 * MERCHANTABILITY or FITNESS FOR A PARTICULAR PURPOSE. See the              *
 * Mozilla Public License Version 2.0                                        *
 * (https://www.mozilla.org/en-US/MPL/2.0/) for more details.                *
 ****************************************************************************/

#ifndef VCL_RENDER_DRAWABLE_MESH_MESH_RENDER_DATA_H
#define VCL_RENDER_DRAWABLE_MESH_MESH_RENDER_DATA_H

#include <vclib/render/drawable/mesh/mesh_render_info.h>
#include <vclib/render/drawable/mesh/mesh_render_settings.h>

#include <vclib/algorithms/mesh.h>
#include <vclib/mesh.h>
#include <vclib/space/complex.h>

namespace vcl {

/**
 * @brief The MeshRenderData class provides a common interface to automatically
 * update the buffers used to render a mesh, with the possibility to update only
 * a subset of the buffers, taking into account different scenarios (e.g.,
 * vertex duplication, polygonal faces triangulation) consistently.
 *
 * The class uses the Curiously Recurring Template Pattern (CRTP) to allow this
 * class to call functions to set the buffers (that are managed by the derived
 * class, since they depend on the rendering backend used) when the users
 * requires to update the mesh data (that may be all the data, or a subset).
 *
 * It also provides a set of protected functions that may be used by the derived
 * class to fill the buffers in a consistent way, managing automatically all the
 * possible scenarios.
 *
 * The derived class should implement all the functions that set the buffers
 * (the `set*(const MeshType& mesh)` member functions listed in this class). If
 * the derived class does not implement one of these functions, the base class
 * will use the default implementation, that does nothing.
 *
 * An example of implementation in a derived class is the following (assuming
 * that `Base` is this class, and `MeshType` is the mesh type that will be used
 * to render the mesh). Here we first fill the vertex positions to a
 * std::vector:
 *
 * @code{.cpp}
 * void setVertexPositionsBuffer(const MeshType& mesh)
 * {
 *     // get the number of vertices (with eventual duplication)
 *     uint nv = Base::numVerts();
 *
 *     std::vector<float> vertexPositions(nv * 3);
 *     // fill the vertex positions
 *     Base::fillVertexPositions(mesh, vertexPositions.data());
 *
 *     // create the gpu vertex buffer using the desired rendering backend,
 *     // (be sure to first delete the previous buffer if it exists) and send
 *     // the data to the gpu
 * }
 * @endcode
 *
 * Refer to the documentation of the functions that set the buffers for more
 * details on how to fill the buffers.
 */
template<typename MeshRenderDerived>
class MeshRenderData
{
private:
    using MRI = MeshRenderInfo;

    // Auxiliary data that can be used by the derived class to properly allocate
    // and fill the buffers

    uint mNumVerts       = 0;
    uint mNumTris        = 0;
    uint mNumEdges       = 0;
    uint nWireframeLines = 0;

    // Vector that tells, for each non-duplicated vertex, which wedges it
    // belongs to. Each pair is the face index and the vertex index in the face.
    // It allows to access the wedge texcoords for each non-duplicated vertex
    std::vector<std::pair<uint, uint>> mVertWedgeMap;

    // The list of vertices that has been duplicated (each element of the list
    // is the index of the vertex to duplicate)
    std::list<uint> mVertsToDuplicate;

    // A list that tells, for each duplicated vertex, the list of faces that
    // must be reassigned to the corresponding duplicated vertex.
    // Each duplicated vertex has a list of pairs face/vertex index in the face,
    // that must be/have been reassigned to the duplicated vertex
    std::list<std::list<std::pair<uint, uint>>> mFacesToReassign;

    // data used to manage the mapping beteween the original polygonal faces
    // and the triangle faces

    // map that stores the correspondence between the original polygonal faces
    // and the triangle faces
    TriPolyIndexBiMap mIndexMap;

    // bitset that tells which buffers must be filled (this value has been set
    // at construction time). It may differ from the value passed to the update
    // function, since the user may want to update only a subset of the buffers
    MRI::BuffersBitSet mBuffersToFill = MRI::BUFFERS_ALL;

protected:
    struct TriangleMaterialChunk
    {
        uint startIndex     = 0; // start index in the triangle index buffer
        uint indexCount     = 0; // num indices in the triangle index buffer
        uint vertMaterialId = 0; // material id associated to the vertices
        uint faceMaterialId = 0; // material id associated to the faces
    };

    std::vector<TriangleMaterialChunk> mMaterialChunks;

public:
    /**
     * @brief Update the buffers used to render the mesh.
     *
     * @param[in] mesh: the input mesh from which to get the data
     * @param[in] buffersToUpdate: the buffers that must be updated. By default,
     * all the buffers are updated.
     */
    void update(
        const MeshConcept auto& mesh,
        MRI::BuffersBitSet      buffersToUpdate = MRI::BUFFERS_ALL)
    {
        using enum MRI::Buffers;

        MRI::BuffersBitSet btu = mBuffersToFill & buffersToUpdate;

        // first thing to do
        updateAuxiliaryData(mesh, btu);

        // set data for vertices
        updateVerticesData(mesh, btu);

        // set data for faces
        updateFacesData(mesh, btu);

        // set data for edges
        updateEdgesData(mesh, btu);

        // set data for mesh
        updateMeshData(mesh, btu);

        // set data for textures
        updateTextureData(mesh, btu);
    }

protected:
    MeshRenderData() = default;

    MeshRenderData(MRI::BuffersBitSet buffersToFill) :
            mBuffersToFill(buffersToFill)
    {
    }

    void swap(MeshRenderData& other)
    {
        using std::swap;
        swap(mNumVerts, other.mNumVerts);
        swap(mNumTris, other.mNumTris);
        swap(mVertWedgeMap, other.mVertWedgeMap);
        swap(mVertsToDuplicate, other.mVertsToDuplicate);
        swap(mFacesToReassign, other.mFacesToReassign);
        swap(mIndexMap, other.mIndexMap);
        swap(mBuffersToFill, other.mBuffersToFill);
        swap(mMaterialChunks, other.mMaterialChunks);
    }

    /**
     * @brief Returns the number of vertices that will be used to render the
     * mesh.
     *
     * The number of vertices must be used to compute the size of the buffers
     * that will store the vertex data (positions, normals, colors, etc).
     *
     * It can be used along with the functions `fillVertex*` provided by this
     * class. A common workflow is the following:
     *
     * @code{.cpp}
     * uint nv = numVerts();
     * // assuming that the buffer is a vector of floats
     * std::vector<float> vertexPositions(nv * 3);
     * fillVertexPositions(mesh, vertexPositions.data());
     * @endcode
     *
     * @note The returned values may be different from the number of vertices
     * in the input mesh. This is because the mesh may have duplicated vertices
     * (e.g., when the mesh has wedge texture positions).
     *
     * @note Always check the required buffer size before filling the buffers
     * on the `fill*` functions documentation.
     *
     * @return The number of vertices that will be used to render the mesh.
     */
    uint numVerts() const { return mNumVerts; }

    /**
     * @brief Returns the number of triangles that will be used to render the
     * mesh.
     *
     * The number of triangles must be used to compute the size of the buffers
     * that will store the triangles data (indices, normals, colors, etc).
     *
     * It can be used along with the functions `fillTriangle*` provided by this
     * class. A common workflow is the following:
     *
     * @code{.cpp}
     * uint nt = numTris();
     * // assuming that the buffer is a vector of uints
     * std::vector<uint> triIndices(nt * 3);
     * fillTriangleIndices(mesh, triIndices.data());
     * @endcode
     *
     * @note The returned values may be different from the number of faces
     * in the input mesh. This is because the mesh may have polygonal faces
     * that are triangulated.
     *
     * @note Always check the required buffer size before filling the buffers
     * on the `fill*` functions documentation.
     *
     * @return The number of triangles that will be used to render the mesh.
     */
    uint numTris() const { return mNumTris; }

    /**
     * @brief Returns the number of edges that will be used to render the
     * mesh.
     *
     * The number of edges must be used to compute the size of the buffers
     * that will store the edges data (indices, normals, colors, etc).
     *
     * It can be used along with the functions `fillEdge*` provided by this
     * class. A common workflow is the following:
     *
     * @code{.cpp}
     * uint ne = numEdges();
     * // assuming that the buffer is a vector of uints
     * std::vector<uint> edgeIndices(ne * 2);
     * fillEdgeIndices(mesh, edgeIndices.data());
     * @endcode
     *
     * @note Always check the required buffer size before filling the buffers
     * on the `fill*` functions documentation.
     *
     * @return The number of edges that will be used to render the mesh.
     */
    uint numEdges() const { return mNumEdges; }

    /**
     * @brief Returns the number of wireframe lines that will be used to render
     * the mesh.
     *
     * The number of wireframe lines must be used to compute the size of the
     * buffers that will store the wireframe data (indices).
     *
     * It can be used along with the functions `fillWireframe*` provided by this
     * class. A common workflow is the following:
     *
     * @code{.cpp}
     * uint nw = numWireframeLines();
     * // assuming that the buffer is a vector of uints
     * std::vector<uint> wireframeIndices(nw * 2);
     * fillWireframeIndices(mesh, wireframeIndices.data());
     * @endcode
     *
     * @note The returned values may be different from the number of faces * 3
     * in the input mesh. This is because the mesh may have polygonal faces
     * that are triangulated.
     *
     * @note Always check the required buffer size before filling the buffers
     * on the `fill*` functions documentation.
     *
     * @return The number of wireframe lines that will be used to render the
     * mesh.
     */
    uint numWireframeLines() const { return nWireframeLines; }

    /**
     * @brief Returns the material index for the given triangle chunk,
     * according to the current render settings.
     *
     * @param[in] mrs: the mesh render settings
     * @param[in] chunkNumber: the triangle chunk number
     * @return the material index for the given triangle chunk
     */
    uint materialIndex(const MeshRenderSettings& mrs, uint chunkNumber) const
    {
        using enum MeshRenderInfo::Surface;

        if (mrs.isSurface(COLOR_FACE) || mrs.isSurface(COLOR_WEDGE_TEX))
            return mMaterialChunks[chunkNumber].faceMaterialId;
        else
            return mMaterialChunks[chunkNumber].vertMaterialId;
    }

    // utility functions to fill the buffers

    /**
     * @brief Given the mesh and a pointer to a buffer, fills the buffer with
     * the vertex positions of the mesh.
     *
     * The buffer must be preallocated with the correct size: `numVerts() * 3`.
     *
     * @param[in] mesh: the input mesh
     * @param[out] buffer: the buffer to fill
     */
    void fillVertexPositions(const MeshConcept auto& mesh, auto* buffer)
    {
        vertexPositionsToBuffer(mesh, buffer);
        appendDuplicateVertexPositionsToBuffer(mesh, mVertsToDuplicate, buffer);
    }

    /**
     * @brief Given the mesh and a pointer to a buffer, fills the buffer with
     * the vertex quad indices of the mesh (6 indices per vertex, 2 triangles
     * per quad).
     *
     * The buffer must be preallocated with the correct size: `numVerts() * 6`.
     *
     * @param[in] mesh: the input mesh
     * @param[out] buffer: the buffer to fill
     */
    void fillVertexQuadIndices(const MeshConcept auto& mesh, auto* buffer)
    {
        vertexQuadIndicesToBuffer(mesh, buffer);
    }

    /**
     * @brief Given the mesh and a pointer to a buffer, fills the buffer with
     * the vertex normals of the mesh.
     *
     * The buffer must be preallocated with the correct size: `numVerts() * 3`.
     *
     * @param[in] mesh: the input mesh
     * @param[out] buffer: the buffer to fill
     */
    void fillVertexNormals(const MeshConcept auto& mesh, auto* buffer)
    {
        vertexNormalsToBuffer(mesh, buffer);
        appendDuplicateVertexNormalsToBuffer(mesh, mVertsToDuplicate, buffer);
    }

    /**
     * @brief Given the mesh and a pointer to a buffer, fills the buffer with
     * the vertex colors of the mesh (each color is packed in a single uint).
     *
     * The buffer must be preallocated with the correct size: `numVerts()`.
     *
     * @param[in] mesh: the input mesh
     * @param[out] buffer: the buffer to fill
     */
    void fillVertexColors(
        const MeshConcept auto& mesh,
        auto*                   buffer,
        Color::Format           fmt)
    {
        vertexColorsToBuffer(mesh, buffer, fmt);
        appendDuplicateVertexColorsToBuffer(
            mesh, mVertsToDuplicate, buffer, fmt);
    }

    /**
     * @brief Given the mesh and a pointer to a buffer, fills the buffer with
     * the vertex texcoords of the mesh.
     *
     * The buffer must be preallocated with the correct size: `numVerts() * 2`.
     *
     * @param[in] mesh: the input mesh
     * @param[out] buffer: the buffer to fill
     */
    void fillVertexTexCoords(const MeshConcept auto& mesh, auto* buffer)
    {
        vertexTexCoordsToBuffer(mesh, buffer);
        appendDuplicateVertexTexCoordsToBuffer(mesh, mVertsToDuplicate, buffer);
    }

    /**
     * @brief Given the mesh and a pointer to a buffer, fills the buffer with
     * the vertex tangent of the mesh.
     *
     * The buffer must be preallocated with the correct size: `numVerts() * 3`.
     *
     * @param[in] mesh: the input mesh
     * @param[out] buffer: the buffer to fill
     */
    void fillVertexTangent(const MeshConcept auto& mesh, auto* buffer)
    {
        vertexTangentToBuffer(mesh, buffer);
        appendDuplicateVertexTangentToBuffer(mesh, mVertsToDuplicate, buffer);
    }

    /**
     * @brief Given the mesh and a pointer to a buffer, fills the buffer with
     * the wedge texcoors of the mesh.
     *
     * Although the wedge texcoords are associated to the faces in the vclib
     * meshes, for rendering purposes it is useful to have them associated to
     * the vertices (that must be duplicated accordingly, and only when
     * necessary).
     *
     * The buffer must be preallocated with the correct size: `numVerts() * 2`.
     *
     * @param[in] mesh: the input mesh
     * @param[out] buffer: the buffer to fill
     */
    void fillWedgeTexCoords(const FaceMeshConcept auto& mesh, auto* buffer)
    {
        wedgeTexCoordsAsDuplicatedVertexTexCoordsToBuffer(
            mesh, mVertWedgeMap, mFacesToReassign, buffer);
    }

    /**
     * @brief Given the mesh and a pointer to a buffer, fills the buffer with
     * the triangle indices of the mesh.
     *
     * The buffer must be preallocated with the correct size: `numTris() * 3`.
     *
     * @param[in] mesh: the input mesh
     * @param[out] buffer: the buffer to fill
     */
    void fillTriangleIndices(const FaceMeshConcept auto& mesh, auto* buffer)
    {
        using MeshType = std::decay_t<decltype(mesh)>;
        using FaceType = MeshType::FaceType;

        // comparator of faces
        // ordering first by per-vertex material index (if available),
        // then by per-face material index (if available)
        auto faceComp = [&](const FaceType& f1, const FaceType& f2) {
            if constexpr (HasPerVertexMaterialIndex<MeshType>) {
                if (isPerVertexMaterialIndexAvailable(mesh)) {
                    uint id1 = f1.vertex(0)->materialIndex();
                    uint id2 = f2.vertex(0)->materialIndex();
                    if (id1 != id2) { // do not return true if equal
                        return id1 < id2;
                    }
                }
            }
            if constexpr (HasPerFaceMaterialIndex<MeshType>) {
                if (isPerFaceMaterialIndexAvailable(mesh)) {
                    uint id1 = f1.materialIndex();
                    uint id2 = f2.materialIndex();
                    if (id1 != id2) { // do not return true if equal
                        return id1 < id2;
                    }
                }
            }

            // if both per-vertex and per-face material indices are equal, sort
            // by face index to have a stable sorting
            return f1.index() < f2.index();
        };

        // get the list of face indices sorted by material ID and
        // using the face comparator defined above
        std::vector<uint> faceIndicesSortedByMaterialID =
            sortFaceIndicesByFunction(mesh, faceComp, true);

        triangulatedFaceVertexIndicesToBuffer(
            mesh, buffer, mIndexMap, MatrixStorageType::ROW_MAJOR, mNumTris);
        replaceTriangulatedFaceVertexIndicesByVertexDuplicationToBuffer(
            mesh, mVertsToDuplicate, mFacesToReassign, mIndexMap, buffer);

        // permute the triangulated face vertex indices according to the face
        // sorting by material ID (the function also edits the index map from
        // polygonal faces (which still refers to the mesh ones) to the
        // triangulated faces (which refers to the sorted triangles))
        permuteTriangulatedFaceVertexIndices(
            buffer, mIndexMap, faceIndicesSortedByMaterialID);

        fillChuncks(mesh);
    }

    /**
     * @brief Given the mesh and a pointer to a buffer, fills the buffer with
     * the triangle normals of the mesh.
     *
     * The buffer must be preallocated with the correct size: `numTris() * 3`.
     *
     * @param[in] mesh: the input mesh
     * @param[out] buffer: the buffer to fill
     */
    void fillTriangleNormals(const FaceMeshConcept auto& mesh, auto* buffer)
    {
        triangulatedFaceNormalsToBuffer(
            mesh, buffer, mIndexMap, MatrixStorageType::ROW_MAJOR);
    }

    /**
     * @brief Given the mesh and a pointer to a buffer, fills the buffer with
     * the triangle colors of the mesh (each color is packed in a single uint).
     *
     * The buffer must be preallocated with the correct size: `numTris()`.
     *
     * @param[in] mesh: the input mesh
     * @param[out] buffer: the buffer to fill
     */
    void fillTriangleColors(
        const FaceMeshConcept auto& mesh,
        auto*                       buffer,
        Color::Format               fmt)
    {
        triangulatedFaceColorsToBuffer(mesh, buffer, mIndexMap, fmt);
    }

    /**
     * @brief Given the mesh and a pointer to a buffer, fills the buffer with
     * the vertex material indices of the mesh.
     *
     * Although the materials are associated to the vertices, for rendering
     * purposes the index of each vertex material is associated to the triangles
     * (that must be triangulated accordingly).
     *
     * The buffer must be preallocated with the correct size: `numTris()`.
     *
     * @param[in] mesh: the input mesh
     * @param[out] buffer: the buffer to fill
     */
    void fillVertexMaterialIndices(
        const FaceMeshConcept auto& mesh,
        auto*                       buffer)
    {
        vertexMaterialIndicesAsTriangulatedFaceTexCoordIndicesToBuffer(
            mesh, buffer, mIndexMap);
    }

    /**
     * @brief Given the mesh and a pointer to a buffer, fills the buffer with
     * the wedge texture indices of the mesh.
     *
     * The buffer must be preallocated with the correct size: `numTris()`.
     *
     * @param[in] mesh: the input mesh
     * @param[out] buffer: the buffer to fill
     */
    void fillFaceMaterialIndices(const FaceMeshConcept auto& mesh, auto* buffer)
    {
        triangulatedFaceMaterialIndicesToBuffer(mesh, buffer, mIndexMap);
    }

    /**
     * @brief Given the mesh and a pointer to a buffer, fills the buffer with
     * the edge indices of the mesh.
     *
     * The buffer must be preallocated with the correct size: `numEdges() * 2`.
     *
     * @param[in] mesh: the input mesh
     * @param[out] buffer: the buffer to fill
     */
    void fillEdgeIndices(const EdgeMeshConcept auto& mesh, auto* buffer)
    {
        edgeVertexIndicesToBuffer(mesh, buffer);
    }

    /**
     * @brief Given the mesh and a pointer to a buffer, fills the buffer with
     * the edge normals of the mesh.
     *
     * The buffer must be preallocated with the correct size: `numEdges() * 3`.
     *
     * @param[in] mesh: the input mesh
     * @param[out] buffer: the buffer to fill
     */
    void fillEdgeNormals(const EdgeMeshConcept auto& mesh, auto* buffer)
    {
        edgeNormalsToBuffer(mesh, buffer);
    }

    /**
     * @brief Given the mesh and a pointer to a buffer, fills the buffer with
     * the edge colors of the mesh (each color is packed in a single uint).
     *
     * The buffer must be preallocated with the correct size: `numEdges()`.
     *
     * @param[in] mesh: the input mesh
     * @param[out] buffer: the buffer to fill
     */
    void fillEdgeColors(
        const EdgeMeshConcept auto& mesh,
        auto*                       buffer,
        Color::Format               fmt)
    {
        edgeColorsToBuffer(mesh, buffer, fmt);
    }

    /**
     * @brief Given the mesh and a pointer to a buffer, fills the buffer with
     * the wireframe indices of the mesh.
     *
     * The buffer must be preallocated with the correct size:
     * `numWireframeLines()`.
     *
     * @param[in] mesh: the input mesh
     * @param[out] buffer: the buffer to fill
     */
    void fillWireframeIndices(const FaceMeshConcept auto& mesh, auto* buffer)
    {
        wireframeVertexIndicesToBuffer(mesh, buffer);
    }

    // functions that must be may implemented by the derived classes to set
    // the buffers:

    /**
     * @brief Function that sets the content of vertex positions buffer and
     * sends the data to the GPU.
     *
     * The function should allocate and fill a cpu buffer to store the vertex
     * positions using the `numVerts() * 3` and `fillVertexPositions()`
     * functions, and then send the data to the GPU using the rendering backend.
     *
     * See the @ref MeshRenderData class documentation for an example of
     * implementation.
     *
     * @param[in] mesh: the input mesh from which to get the data
     */
    void setVertexPositionsBuffer(const MeshConcept auto&) {}

    /**
     * @brief Function that sets the content of vertex normals buffer and sends
     * the data to the GPU.
     *
     * The function should allocate and fill a cpu buffer to store the vertex
     * normals using the `numVerts() * 3` and `fillVertexNormals()` functions,
     * and then send the data to the GPU using the rendering backend.
     *
     * There is no need to check whether the Mesh can provide per-vertex normals
     * since the function is called only if the mesh has them.
     *
     * See the @ref MeshRenderData class documentation for an example of
     * implementation.
     *
     * @param[in] mesh: the input mesh from which to get the data
     */
    void setVertexNormalsBuffer(const MeshConcept auto&) {}

    /**
     * @brief Function that sets the content of vertex colors buffer and sends
     * the data to the GPU.
     *
     * The function should allocate and fill a cpu buffer to store the vertex
     * colors using the `numVerts()` and `fillVertexColors()` functions, and
     * then send the data to the GPU using the rendering backend.
     *
     * There is no need to check whether the Mesh can provide per-vertex colors
     * since the function is called only if the mesh has them.
     *
     * See the @ref MeshRenderData class documentation for an example of
     * implementation.
     *
     * @param[in] mesh: the input mesh from which to get the data
     */
    void setVertexColorsBuffer(const MeshConcept auto&) {}

    /**
     * @brief Function that sets the content of vertex texture coordinates
     * buffer and sends the data to the GPU.
     *
     * The function should allocate and fill a cpu buffer to store the vertex
     * texcoords using the `numVerts() * 2` and `fillVertexTexCoords()`
     * functions, and then send the data to the GPU using the rendering backend.
     *
     * There is no need to check whether the Mesh can provide per-vertex
     * texcoords since the function is called only if the mesh has them.
     *
     * See the @ref MeshRenderData class documentation for an example of
     * implementation.
     *
     * @param[in] mesh: the input mesh from which to get the data
     */
    void setVertexTexCoordsBuffer(const MeshConcept auto&) {}

    /**
     * @brief Function that sets the content of vertex tangent buffer and sends
     * the data to the GPU.
     *
     * The function should allocate and fill a cpu buffer to store the vertex
     * tangent using the `numVerts() * 3` and `fillVertexTangent()` functions,
     * and then send the data to the GPU using the rendering backend.
     *
     * There is no need to check whether the Mesh can provide per-vertex
     * tangent since the function is called only if the mesh has them.
     *
     * See the @ref MeshRenderData class documentation for an example of
     * implementation.
     *
     * @param[in] mesh: the input mesh from which to get the data
     */
    void setVertexTangentBuffer(const MeshConcept auto&) {}

    /**
     * @brief Function that sets the content of wedge texture coordinates buffer
     * and sends the data to the GPU.
     *
     * Although the wedge texcoords are associated to the faces in the vclib
     * meshes, for rendering purposes it is useful to have them associated to
     * the vertices (that must be duplicated accordingly, and only when
     * necessary).
     *
     * The function should allocate and fill a cpu buffer to store the wedge
     * texcoords using the `numVerts() * 2` and `fillWedgeTexCoords()`
     * functions, and then send the data to the GPU using the rendering backend.
     *
     * There is no need to check whether the Mesh can provide per-face wedge
     * texcoords since the function is called only if the mesh has them.
     *
     * See the @ref MeshRenderData class documentation for an example of
     * implementation.
     *
     * @param[in] mesh: the input mesh from which to get the data
     */
    void setWedgeTexCoordsBuffer(const MeshConcept auto&) {}

    /**
     * @brief Function that sets the content of triangle indices buffer and
     * sends the data to the GPU.
     *
     * The function should allocate and fill a cpu buffer to store the triangle
     * indices using the `numTris() * 3` and `fillTriangleIndices()` functions,
     * and then send the data to the GPU using the rendering backend.
     *
     * There is no need to check whether the Mesh can provide faces since the
     * function is called only if the mesh has them.
     *
     * See the @ref MeshRenderData class documentation for an example of
     * implementation.
     *
     * @param[in] mesh: the input mesh from which to get the data
     */
    void setTriangleIndicesBuffer(const FaceMeshConcept auto&) {};

    /**
     * @brief Function that sets the content of triangle normals buffer and
     * sends the data to the GPU.
     *
     * The function should allocate and fill a cpu buffer to store the triangle
     * normals using the `numTris() * 3` and `fillTriangleNormals()` functions,
     * and then send the data to the GPU using the rendering backend.
     *
     * There is no need to check whether the Mesh can provide per-face normals
     * since the function is called only if the mesh has them.
     *
     * See the @ref MeshRenderData class documentation for an example of
     * implementation.
     *
     * @param[in] mesh: the input mesh from which to get the data
     */
    void setTriangleNormalsBuffer(const FaceMeshConcept auto&) {}

    /**
     * @brief Function that sets the content of triangle colors buffer and
     * sends the data to the GPU.
     *
     * The function should allocate and fill a cpu buffer to store the triangle
     * colors using the `numTris()` and `fillTriangleColors()` functions, and
     * then send the data to the GPU using the rendering backend.
     *
     * There is no need to check whether the Mesh can provide per-face colors
     * since the function is called only if the mesh has them.
     *
     * See the @ref MeshRenderData class documentation for an example of
     * implementation.
     *
     * @param[in] mesh: the input mesh from which to get the data
     */
    void setTriangleColorsBuffer(const FaceMeshConcept auto&) {}

    /**
     * @brief Function that sets the content of vertex material indices buffer
     * and sends the data to the GPU.
     *
     * Although the materials are associated to the vertices, for rendering
     * purposes the index of each material is associated to the triangles
     * (that must be triangulated accordingly).
     *
     * The function should allocate and fill a cpu buffer to store the vertex
     * material indices using the `numTris()` and `fillVertexMaterialIndices()`
     * functions, and then send the data to the GPU using the rendering backend.
     *
     * There is no need to check whether the Mesh can provide per-vertex
     * material indices since the function is called only if the mesh has them.
     *
     * See the @ref MeshRenderData class documentation for an example of
     * implementation.
     *
     * @param[in] mesh: the input mesh from which to get the data
     */
    void setVertexMaterialIndicesBuffer(const FaceMeshConcept auto&) {}

    /**
     * @brief Function that sets the content of face material indices buffer and
     * sends the data to the GPU.
     *
     * The function should allocate and fill a cpu buffer to store the face
     * material indices using the `numTris()` and `fillFaceMaterialIndices()`
     * functions, and then send the data to the GPU using the rendering backend.
     *
     * There is no need to check whether the Mesh can provide per-face material
     * indices since the function is called only if the mesh has them.
     *
     * See the @ref MeshRenderData class documentation for an example of
     * implementation.
     *
     * @param[in] mesh: the input mesh from which to get the data
     */
    void setFaceMaterialIndicesBuffer(const FaceMeshConcept auto&) {}

    /**
     * @brief Function that sets the content of wireframe indices buffer and
     * sends the data to the GPU.
     *
     * The function should allocate and fill a cpu buffer to store the wireframe
     * indices using the `numWireframeLines() * 2` and `fillWireframeIndices()`
     * functions, and then send the data to the GPU using the rendering backend.
     *
     * There is no need to check whether the Mesh can provide faces since the
     * function is called only if the mesh has them.
     *
     * See the @ref MeshRenderData class documentation for an example of
     * implementation.
     *
     * @param[in] mesh: the input mesh from which to get the data
     */
    void setWireframeIndicesBuffer(const FaceMeshConcept auto&) {}

    /**
     * @brief Function that sets the content of edge indices buffer and sends
     * the data to the GPU.
     *
     * The function should allocate and fill a cpu buffer to store the edge
     * indices using the `numEdges() * 2` and `fillEdgeIndices()` functions, and
     * then send the data to the GPU using the rendering backend.
     *
     * There is no need to check whether the Mesh can provide edges since the
     * function is called only if the mesh has them.
     *
     * See the @ref MeshRenderData class documentation for an example of
     * implementation.
     *
     * @param[in] mesh: the input mesh from which to get the data
     */
    void setEdgeIndicesBuffer(const EdgeMeshConcept auto&) {}

    /**
     * @brief Function that sets the content of edge normals buffer and sends
     * the data to the GPU.
     *
     * The function should allocate and fill a cpu buffer to store the edge
     * normals using the `numEdges() * 3` and `fillEdgeNormals()` functions, and
     * then send the data to the GPU using the rendering backend.
     *
     * There is no need to check whether the Mesh can provide per-edge normals
     * since the function is called only if the mesh has them.
     *
     * See the @ref MeshRenderData class documentation for an example of
     * implementation.
     *
     * @param[in] mesh: the input mesh from which to get the data
     */
    void setEdgeNormalsBuffer(const EdgeMeshConcept auto&) {}

    /**
     * @brief Function that sets the content of edge colors buffer and sends
     * the data to the GPU.
     *
     * The function should allocate and fill a cpu buffer to store the edge
     * colors using the `numEdges()` and `fillEdgeColors()` functions, and then
     * send the data to the GPU using the rendering backend.
     *
     * There is no need to check whether the Mesh can provide per-edge colors
     * since the function is called only if the mesh has them.
     *
     * See the @ref MeshRenderData class documentation for an example of
     * implementation.
     *
     * @param[in] mesh: the input mesh from which to get the data
     */
    void setEdgeColorsBuffer(const EdgeMeshConcept auto&) {}

    /**
     * @brief Function that sets the texture units from the mesh and sends
     * the data to the GPU.
     *
     * The function should take the texture from the mesh (loading them if
     * they are not available in the mesh) and send them to the GPU using the
     * rendering backend.
     *
     * There is no need to check whether the Mesh can provide texture paths,
     * since the function is called only if the mesh has them. However, it is
     * necessary to check whether the mesh has texture images and, in that case,
     * check whether the texture is already loaded.
     *
     * @param[in] mesh: the input mesh from which to get the data
     */
    void setTextureUnits(const MeshConcept auto&) {}

    /**
     * @brief Function that sets the mesh uniforms from the mesh.
     *
     * The function should set the uniforms of the mesh (e.g., mesh color,
     * transform) and prepare them to be bound to the shader program.
     *
     * @param[in] mesh: the input mesh from which to get the data
     */
    void setMeshUniforms(const MeshConcept auto&) {}

private:
    MeshRenderDerived& derived()
    {
        return static_cast<MeshRenderDerived&>(*this);
    }

    const MeshRenderDerived& derived() const
    {
        return static_cast<const MeshRenderDerived&>(*this);
    }

    void updateAuxiliaryData(
        const MeshConcept auto&       mesh,
        MeshRenderInfo::BuffersBitSet btu)
    {
        using MeshType = MeshRenderDerived::MeshType;
        using enum MRI::Buffers;

        if (btu[toUnderlying(VERTICES)] || btu[toUnderlying(WEDGE_TEXCOORDS)] ||
            btu[toUnderlying(TRIANGLES)]) {
            mVertWedgeMap.clear();
            mVertsToDuplicate.clear();
            mFacesToReassign.clear();

            if constexpr (HasPerFaceWedgeTexCoords<MeshType>) {
                if (mesh.isPerFaceWedgeTexCoordsEnabled()) {
                    countVerticesToDuplicateByWedgeTexCoords(
                        mesh,
                        mVertWedgeMap,
                        mVertsToDuplicate,
                        mFacesToReassign);
                }
            }

            mNumVerts = mesh.vertexNumber() + mVertsToDuplicate.size();
        }

        if constexpr (HasFaces<MeshType>) {
            if (btu[toUnderlying(TRIANGLES)])
                mNumTris = countTriangulatedTriangles(mesh);
            if (btu[toUnderlying(WIREFRAME)])
                nWireframeLines = countPerFaceVertexReferences(mesh);
        }

        if constexpr (HasEdges<MeshType>) {
            if (btu[toUnderlying(EDGES)])
                mNumEdges = mesh.edgeNumber();
        }
    }

    void updateVerticesData(
        const MeshConcept auto&       mesh,
        MeshRenderInfo::BuffersBitSet btu)
    {
        using MeshType = MeshRenderDerived::MeshType;
        using enum MRI::Buffers;

        if (btu[toUnderlying(VERTICES)]) {
            // vertex buffer (positions)
            derived().setVertexPositionsBuffer(mesh);
        }

        if constexpr (HasPerVertexNormal<MeshType>) {
            if (isPerVertexNormalAvailable(mesh)) {
                if (btu[toUnderlying(VERT_NORMALS)]) {
                    // vertex buffer (normals)
                    derived().setVertexNormalsBuffer(mesh);
                }
            }
        }

        if constexpr (HasPerVertexColor<MeshType>) {
            if (isPerVertexColorAvailable(mesh)) {
                if (btu[toUnderlying(VERT_COLORS)]) {
                    // vertex buffer (colors)
                    derived().setVertexColorsBuffer(mesh);
                }
            }
        }

        if constexpr (HasPerVertexTexCoord<MeshType>) {
            if (isPerVertexTexCoordAvailable(mesh)) {
                if (btu[toUnderlying(VERT_TEXCOORDS)]) {
                    // vertex buffer (UVs)
                    derived().setVertexTexCoordsBuffer(mesh);
                }
            }
        }

        if constexpr (HasPerVertexTangent<MeshType>) {
            if (isPerVertexTangentAvailable(mesh)) {
                if (btu[toUnderlying(VERT_TANGENT)]) {
                    // vertex buffer (tangent)
                    derived().setVertexTangentBuffer(mesh);
                }
<<<<<<< HEAD
                if (btu[toUnderlying(VERT_BITANGENT)]) {
                    // vertex buffer (bitangent)
                    //derived().setVertexBitangentBuffer(mesh);
                }
=======
>>>>>>> 92b5c537
            }
        }
    }

    void updateFacesData(
        const MeshConcept auto&       mesh,
        MeshRenderInfo::BuffersBitSet btu)
    {
        using MeshType = MeshRenderDerived::MeshType;
        using enum MRI::Buffers;

        if constexpr (vcl::HasFaces<MeshType>) {
            if (btu[toUnderlying(TRIANGLES)]) {
                // triangle index buffer
                derived().setTriangleIndicesBuffer(mesh);
            }

            if constexpr (vcl::HasPerFaceWedgeTexCoords<MeshType>) {
                if (isPerFaceWedgeTexCoordsAvailable(mesh)) {
                    if (btu[toUnderlying(WEDGE_TEXCOORDS)]) {
                        // vertex wedges buffer (duplicated vertices)
                        derived().setWedgeTexCoordsBuffer(mesh);
                    }
                }
            }

            if constexpr (vcl::HasPerFaceNormal<MeshType>) {
                if (vcl::isPerFaceNormalAvailable(mesh)) {
                    if (btu[toUnderlying(TRI_NORMALS)]) {
                        // triangle normal buffer
                        derived().setTriangleNormalsBuffer(mesh);
                    }
                }
            }

            if constexpr (vcl::HasPerFaceColor<MeshType>) {
                if (vcl::isPerFaceColorAvailable(mesh)) {
                    if (btu[toUnderlying(TRI_COLORS)]) {
                        // triangle color buffer
                        derived().setTriangleColorsBuffer(mesh);
                    }
                }
            }

            // material indices are stored per face (each face has its own
            // material index)
            if constexpr (vcl::HasPerVertexMaterialIndex<MeshType>) {
                if (vcl::isPerVertexMaterialIndexAvailable(mesh)) {
                    if (btu[toUnderlying(VERT_TEXCOORDS)]) {
                        // triangle vertex material indices buffer
                        derived().setVertexMaterialIndicesBuffer(mesh);
                    }
                }
            }

            if constexpr (vcl::HasPerFaceMaterialIndex<MeshType>) {
                if (isPerFaceMaterialIndexAvailable(mesh)) {
                    if (btu[toUnderlying(WEDGE_TEXCOORDS)]) {
                        // triangle material indices buffer
                        derived().setFaceMaterialIndicesBuffer(mesh);
                    }
                }
            }

            if (btu[toUnderlying(WIREFRAME)]) {
                // wireframe index buffer
                derived().setWireframeIndicesBuffer(mesh);
            }
        }
    }

    void updateEdgesData(
        const MeshConcept auto&       mesh,
        MeshRenderInfo::BuffersBitSet btu)
    {
        using MeshType = MeshRenderDerived::MeshType;
        using enum MRI::Buffers;

        if constexpr (vcl::HasEdges<MeshType>) {
            if (btu[toUnderlying(EDGES)]) {
                // edge index buffer
                derived().setEdgeIndicesBuffer(mesh);
            }

            if constexpr (vcl::HasPerEdgeNormal<MeshType>) {
                if (vcl::isPerEdgeNormalAvailable(mesh)) {
                    if (btu[toUnderlying(EDGE_NORMALS)]) {
                        // edge normal buffer
                        derived().setEdgeNormalsBuffer(mesh);
                    }
                }
            }

            if constexpr (vcl::HasPerEdgeColor<MeshType>) {
                if (vcl::isPerEdgeColorAvailable(mesh)) {
                    if (btu[toUnderlying(EDGE_COLORS)]) {
                        // edge color buffer
                        derived().setEdgeColorsBuffer(mesh);
                    }
                }
            }
        }
    }

    void updateMeshData(
        const MeshConcept auto&       mesh,
        MeshRenderInfo::BuffersBitSet btu)
    {
        using enum MRI::Buffers;

        if (btu[toUnderlying(MESH_UNIFORMS)]) {
            // mesh uniforms
            derived().setMeshUniforms(mesh);
        }
    }

    void updateTextureData(
        const MeshConcept auto&       mesh,
        MeshRenderInfo::BuffersBitSet btu)
    {
        using MeshType = MeshRenderDerived::MeshType;
        using enum MRI::Buffers;

        if constexpr (vcl::HasMaterials<MeshType>) {
            if (btu[toUnderlying(TEXTURES)]) {
                // textures
                derived().setTextureUnits(mesh);
            }
        }
    }

    static void permuteTriangulatedFaceVertexIndices(
        auto*                    buffer,
        TriPolyIndexBiMap&       indexMap,
        const std::vector<uint>& newFaceIndices)
    {
        // newFaceIndices tells for each face, which is its new position
        // we need the inverse mapping: for each new position, which is the old
        // face index
        std::vector<uint> oldFaceIndices(newFaceIndices.size());
        for (uint i = 0; i < newFaceIndices.size(); ++i) {
            oldFaceIndices[newFaceIndices[i]] = static_cast<uint>(i);
        }

        // temporary copy of the buffer
        std::vector<uint> bufferCopy(indexMap.triangleNumber() * 3);

        // temporary bimbap
        TriPolyIndexBiMap indexMapCopy;
        indexMapCopy.reserve(
            indexMap.triangleNumber(), indexMap.polygonNumber());

        uint copiedTriangles = 0;

        for (uint i = 0; i < oldFaceIndices.size(); ++i) {
            // need to place the k triangles associated to the i-th face
            // of oldFaceIndices
            uint polyIndex = oldFaceIndices[i];
            uint firstTri  = indexMap.triangleBegin(polyIndex);
            uint nTris     = indexMap.triangleNumber(polyIndex);

            std::copy(
                buffer + firstTri * 3,
                buffer + (firstTri + nTris) * 3,
                bufferCopy.data() + copiedTriangles * 3);

            for (uint t = copiedTriangles; t < copiedTriangles + nTris; ++t) {
                indexMapCopy.insert(t, polyIndex);
            }

            copiedTriangles += nTris;
        }

        // copy back
        std::copy(
            bufferCopy.begin(),
            bufferCopy.begin() + copiedTriangles * 3,
            buffer);
        indexMap = std::move(indexMapCopy);
    }

    void fillChuncks(const FaceMeshConcept auto& mesh)
    {
        using MeshType = std::decay_t<decltype(mesh)>;

        mMaterialChunks.clear();

        uint first = 0;
        uint n     = 0;

        uint currentVertMatID  = UINT_NULL;
        uint currentFaceMatID = UINT_NULL;

        for (uint i = 0; i < mIndexMap.triangleNumber(); ++i) {
            uint fIndex = mIndexMap.polygon(i);

            if constexpr (HasPerVertexMaterialIndex<MeshType>) {
                if (isPerVertexMaterialIndexAvailable(mesh)) {
                    uint mId = mesh.face(fIndex).vertex(0)->materialIndex();
                    if (mId != currentVertMatID && n != 0) {
                        if (currentVertMatID != UINT_NULL) {
                            mMaterialChunks.push_back(
                                {first,
                                 n,
                                 currentVertMatID,
                                 currentFaceMatID});
                            first += n;
                            n = 0;
                        }
                        currentVertMatID = mId;
                    }
                }
            }
            if constexpr (HasPerFaceMaterialIndex<MeshType>) {
                if (isPerFaceMaterialIndexAvailable(mesh)) {
                    uint mId = mesh.face(fIndex).materialIndex();
                    if (mId != currentFaceMatID && n != 0) {
                        if (currentFaceMatID != UINT_NULL) {
                            mMaterialChunks.push_back(
                                {first,
                                 n,
                                 currentVertMatID,
                                 currentFaceMatID});
                            first += n;
                            n = 0;
                        }
                        currentFaceMatID = mId;
                    }
                }
            }

            n++;
        }

        mMaterialChunks.push_back(
            {first, n, currentVertMatID, currentFaceMatID});
    }
};

} // namespace vcl

#endif // VCL_RENDER_DRAWABLE_MESH_MESH_RENDER_DATA_H<|MERGE_RESOLUTION|>--- conflicted
+++ resolved
@@ -1017,13 +1017,6 @@
                     // vertex buffer (tangent)
                     derived().setVertexTangentBuffer(mesh);
                 }
-<<<<<<< HEAD
-                if (btu[toUnderlying(VERT_BITANGENT)]) {
-                    // vertex buffer (bitangent)
-                    //derived().setVertexBitangentBuffer(mesh);
-                }
-=======
->>>>>>> 92b5c537
             }
         }
     }
