/*****************************************************************************
 * VCLib                                                                     *
 * Visual Computing Library                                                  *
 *                                                                           *
 * Copyright(C) 2021-2025                                                    *
 * Visual Computing Lab                                                      *
 * ISTI - Italian National Research Council                                  *
 *                                                                           *
 * All rights reserved.                                                      *
 *                                                                           *
 * This program is free software; you can redistribute it and/or modify      *
 * it under the terms of the Mozilla Public License Version 2.0 as published *
 * by the Mozilla Foundation; either version 2 of the License, or            *
 * (at your option) any later version.                                       *
 *                                                                           *
 * This program is distributed in the hope that it will be useful,           *
 * but WITHOUT ANY WARRANTY; without even the implied warranty of            *
 * MERCHANTABILITY or FITNESS FOR A PARTICULAR PURPOSE. See the              *
 * Mozilla Public License Version 2.0                                        *
 * (https://www.mozilla.org/en-US/MPL/2.0/) for more details.                *
 ****************************************************************************/

#ifndef VCL_RENDER_DRAWABLE_MESH_MESH_RENDER_DATA_H
#define VCL_RENDER_DRAWABLE_MESH_MESH_RENDER_DATA_H

#include "mesh_buffer_id.h"
#include "mesh_render_settings.h"

#include <vclib/algorithms/mesh/import_export/append_replace_to_buffer.h>
#include <vclib/algorithms/mesh/import_export/export_buffer.h>
#include <vclib/algorithms/mesh/stat/topology.h>
#include <vclib/math/min_max.h>
#include <vclib/mesh/requirements.h>
#include <vclib/space/complex/tri_poly_index_bimap.h>
#include <vclib/space/core/image.h>
#include <vclib/space/core/texture.h>
#include <vclib/bgfx/drawable/lines/drawable_lines.h>
namespace vcl {

template<MeshConcept MeshType>
class MeshRenderData
{
    BuffersToFill mBuffersToFill = BUFFERS_TO_FILL_ALL;

    std::vector<float>               mVerts;
    std::vector<uint32_t>            mTris;
    std::vector<uint32_t>            mEdges;
    std::vector<lines::LinesVertex>  mWireframe;

    std::vector<float>    mVNormals;
    std::vector<uint32_t> mVColors;
    std::vector<float>    mVTexCoords;
    std::vector<uint32_t> mVTexIds;

    std::vector<float>    mTNormals;
    std::vector<uint32_t> mTColors;
    std::vector<float>    mWTexCoords;
    std::vector<uint32_t> mWTexIds;

    std::vector<float>    mENormals;
    std::vector<uint32_t> mEColors;

    std::array<float, 4> mMeshColor = {0.5, 0.5, 0.5, 1};

    std::vector<vcl::Image> mTextures;

public:
    MeshRenderData() = default;

    MeshRenderData(
        const MeshType& m,
        BuffersToFill   buffersToFill = BUFFERS_TO_FILL_ALL) :
            mBuffersToFill(buffersToFill)
    {
        update(m);
    }

    void update(const MeshType& mesh)
    {
        using enum MeshBufferId;

        clear();

        std::vector<std::pair<uint, uint>> vwm;
        std::list<uint> vtd;
        std::list<std::list<std::pair<uint, uint>>> ftr;

        if constexpr (HasPerFaceWedgeTexCoords<MeshType>) {
            if (mesh.isPerFaceWedgeTexCoordsEnabled()) {
                countVerticesToDuplicateByWedgeTexCoords(mesh, vwm, vtd, ftr);
            }
        }

        TriPolyIndexBiMap indexMap;
        uint numTris = 0;

        fillMeshAttribs(mesh);

        if (mBuffersToFill[toUnderlying(VERTICES)]) {
            // vertex buffer (coordinates)
            createVertexCoordsBuffer(mesh, vwm, vtd, ftr);

            // vertex buffer (normals)
            createVertexNormalsBuffer(mesh, vwm, vtd, ftr);

            // vertex buffer (colors)
            createVertexColorsBuffer(mesh, vwm, vtd, ftr);

            // vertex buffer (UVs)
            createVertexTexCoordsBuffer(mesh, vwm, vtd, ftr);

            // vertex wedges buffer (duplicated vertices)
            createWedgeTexCoordsBuffer(mesh, vwm, vtd, ftr);

            if (mBuffersToFill[toUnderlying(TRIANGLES)]) {
                // triangle index buffer
                createTriangleIndicesBuffer(mesh, vwm, vtd, ftr, indexMap);

                // triangle normal buffer
                createTriangleNormalsBuffer(mesh, indexMap);

                // triangle color buffer
                createTriangleColorsBuffer(mesh, indexMap);

                // triangle vertex texture indices buffer
                createVertexTextureIndicesBuffer(mesh, indexMap);

                // triangle wedge texture indices buffer
                createWedgeTextureIndicesBuffer(mesh, indexMap);
            }

            if (mBuffersToFill[toUnderlying(EDGES)]) {
                // edge index buffer
                createEdgeIndicesBuffer(mesh);

                // edge normal buffer
                createEdgeNormalsBuffer(mesh);

                // edge color buffer
                createEdgeColorsBuffer(mesh);
            }

            if (mBuffersToFill[toUnderlying(WIREFRAME)]) {
                // wireframe index buffer
                createWireframeIndicesBuffer(mesh);
            }

            if (mBuffersToFill[toUnderlying(TEXTURES)]) {
                // textures
                createTextureUnits(mesh);
            }
        }
    }

    void clear()
    {
        mVerts.clear();
        mTris.clear();
        mEdges.clear();
        mWireframe.clear();
        mVNormals.clear();
        mVColors.clear();
        mTNormals.clear();
        mTColors.clear();
        mVTexCoords.clear();
        mVTexIds.clear();
        mWTexCoords.clear();
        mWTexIds.clear();
        mENormals.clear();
        mEColors.clear();
        mMeshColor = {0.5, 0.5, 0.5, 1};
        mTextures.clear();
    }

    uint vertexNumber() const { return mVerts.size() / 3; }

    uint triangleNumber() const { return mTris.size() / 3; }

    uint edgeNumber() const { return mEdges.size() / 2; }

    uint wireframeEdgeNumber() const { return mWireframe.size() / 2; }

    uint textureNumber() const { return mTextures.size(); }

    vcl::Point2i textureSize(uint ti) const
    {
        return vcl::Point2i(mTextures[ti].width(), mTextures[ti].height());
    }

    const float* vertexBufferData() const
    {
        if (mVerts.empty())
            return nullptr;
        return mVerts.data();
    }

    uint vertexBufferSize() const { return mVerts.size(); }

    const uint32_t* triangleBufferData() const
    {
        if (mTris.empty())
            return nullptr;
        return mTris.data();
    }

    uint triangleBufferSize() const { return mTris.size(); }

    const uint32_t* edgeBufferData() const
    {
        if (mEdges.empty())
            return nullptr;
        return mEdges.data();
    }

    uint edgeBufferSize() const { return mEdges.size(); }

    const std::vector<lines::LinesVertex>* wireframeBufferData() const
    {
        if (mWireframe.empty())
            return nullptr;
        return &mWireframe;
    }

    uint wireframeBufferSize() const { return mWireframe.size(); }

    const float* vertexNormalBufferData() const
    {
        if (mVNormals.empty())
            return nullptr;
        return mVNormals.data();
    }

    const uint32_t* vertexColorBufferData() const
    {
        if (mVColors.empty())
            return nullptr;
        return mVColors.data();
    }

    const float* triangleNormalBufferData() const
    {
        if (mTNormals.empty())
            return nullptr;
        return mTNormals.data();
    }

    const uint32_t* triangleColorBufferData() const
    {
        if (mTColors.empty())
            return nullptr;
        return mTColors.data();
    }

    const float* vertexTexCoordsBufferData() const
    {
        if (mVTexCoords.empty())
            return nullptr;
        return mVTexCoords.data();
    }

    const uint32_t* vertexTextureIDsBufferData() const
    {
        if (mVTexIds.empty())
            return nullptr;
        return mVTexIds.data();
    }

    const float* wedgeTexCoordsBufferData() const
    {
        if (mWTexCoords.empty())
            return nullptr;
        return mWTexCoords.data();
    }

    const uint32_t* wedgeTextureIDsBufferData() const
    {
        if (mWTexIds.empty())
            return nullptr;
        return mWTexIds.data();
    }

    const float* edgeNormalBufferData() const
    {
        if (mENormals.empty())
            return nullptr;
        return mENormals.data();
    }

    const uint32_t* edgeColorBufferData() const
    {
        if (mEColors.empty())
            return nullptr;
        return mEColors.data();
    }

    const float* meshColorBufferData() const { return mMeshColor.data(); }

    const unsigned char* textureBufferData(uint ti) const
    {
        return mTextures[ti].data();
    }

private:
    void fillMeshAttribs(const MeshType& m)
    {
        if constexpr (vcl::HasColor<MeshType>) {
            mMeshColor[0] = m.color().redF();
            mMeshColor[1] = m.color().greenF();
            mMeshColor[2] = m.color().blueF();
            mMeshColor[3] = m.color().alphaF();
        }
    }

    void createVertexCoordsBuffer(
        const MeshType& mesh,
        const auto&     vmw,
        const auto&     vtd,
        const auto&     ftr)
    {
        uint nv = mesh.vertexNumber() + vtd.size();

        mVerts.resize(nv * 3);

        vertexCoordsToBuffer(mesh, mVerts.data());
        appendDuplicateVertexCoordsToBuffer(mesh, vtd, mVerts.data());
    }

    void createVertexNormalsBuffer(
        const MeshType& mesh,
        const auto&     vmw,
        const auto&     vtd,
        const auto&     ftr)
    {
        using enum MeshBufferId;

        if constexpr (vcl::HasPerVertexNormal<MeshType>) {
            if (mBuffersToFill[toUnderlying(VERT_NORMALS)]) {
                if (vcl::isPerVertexNormalAvailable(mesh)) {
                    uint nv = mesh.vertexNumber() + vtd.size();

                    mVNormals.resize(nv * 3);

                    vertexNormalsToBuffer(mesh, mVNormals.data());
                    appendDuplicateVertexNormalsToBuffer(
                        mesh, vtd, mVNormals.data());
                }
            }
        }
    }

    void createVertexColorsBuffer(
        const MeshType& mesh,
        const auto&     vmw,
        const auto&     vtd,
        const auto&     ftr)
    {
        using enum MeshBufferId;

        if constexpr (vcl::HasPerVertexColor<MeshType>) {
            if (mBuffersToFill[toUnderlying(VERT_COLORS)]) {
                if (vcl::isPerVertexColorAvailable(mesh)) {
                    uint nv = mesh.vertexNumber() + vtd.size();

                    mVColors.resize(nv);

                    vertexColorsToBuffer(
                        mesh, mVColors.data(), Color::Format::ABGR);
                    appendDuplicateVertexColorsToBuffer(
                        mesh, vtd, mVColors.data(), Color::Format::ABGR);
                }
            }
        }
    }

    void createVertexTexCoordsBuffer(
        const MeshType& mesh,
        const auto&     vmw,
        const auto&     vtd,
        const auto&     ftr)
    {
        using enum MeshBufferId;

        if constexpr (vcl::HasPerVertexTexCoord<MeshType>) {
            if (mBuffersToFill[toUnderlying(VERT_TEXCOORDS)]) {
                if (vcl::isPerVertexTexCoordAvailable(mesh)) {
                    uint nv = mesh.vertexNumber() + vtd.size();

                    mVTexCoords.resize(nv * 2);

                    vertexTexCoordsToBuffer(mesh, mVTexCoords.data());
                    appendDuplicateVertexTexCoordsToBuffer(
                        mesh, vtd, mVTexCoords.data());
                }
            }
        }
    }

    void createWedgeTexCoordsBuffer(
        const MeshType& mesh,
        const auto&     vmw,
        const auto&     vtd,
        const auto&     ftr)
    {
        using enum MeshBufferId;

        if constexpr(vcl::HasPerFaceWedgeTexCoords<MeshType>) {
            if (mBuffersToFill[toUnderlying(WEDGE_TEXCOORDS)]) {
                if (isPerFaceWedgeTexCoordsAvailable(mesh)) {
                    uint nv = mesh.vertexNumber() + vtd.size();

                    mWTexCoords.resize(nv * 2);

                    wedgeTexCoordsAsDuplicatedVertexTexCoordsToBuffer(
                        mesh, vmw, ftr, mWTexCoords.data());
                }
            }
        }
    }

    void createTriangleIndicesBuffer(
        const MeshType&    mesh,
        const auto&        vmw,
        const auto&        vtd,
        const auto&        ftr,
        TriPolyIndexBiMap& indexMap)
    {
        using enum MeshBufferId;

        if constexpr (vcl::HasFaces<MeshType>) {
            const uint NUM_TRIS = vcl::countTriangulatedTriangles(mesh);

            mTris.resize(NUM_TRIS * 3);

            triangulatedFaceIndicesToBuffer(
                mesh,
                mTris.data(),
                indexMap,
                MatrixStorageType::ROW_MAJOR,
                NUM_TRIS);
            replaceTriangulatedFaceIndicesByVertexDuplicationToBuffer(
                mesh, vtd, ftr, indexMap, mTris.data());
        }
    }

    void createTriangleNormalsBuffer(
        const MeshType&          mesh,
        const TriPolyIndexBiMap& indexMap)
    {
        using enum MeshBufferId;

        if constexpr (vcl::HasPerFaceNormal<MeshType>) {
            if (mBuffersToFill[toUnderlying(TRI_NORMALS)]) {
                if (vcl::isPerFaceNormalAvailable(mesh)) {
                    const uint NUM_TRIS = indexMap.triangleNumber();

                    mTNormals.resize(NUM_TRIS * 3);

                    triangulatedFaceNormalsToBuffer(
                        mesh,
                        mTNormals.data(),
                        indexMap,
                        MatrixStorageType::ROW_MAJOR);
                }
            }
        }
    }

    void createTriangleColorsBuffer(
        const MeshType&          mesh,
        const TriPolyIndexBiMap& indexMap)
    {
        using enum MeshBufferId;

        if constexpr (vcl::HasPerFaceColor<MeshType>) {
            if (mBuffersToFill[toUnderlying(TRI_COLORS)]) {
                if (vcl::isPerFaceColorAvailable(mesh)) {
                    const uint NUM_TRIS = indexMap.triangleNumber();

                    mTColors.resize(NUM_TRIS);

                    triangulatedFaceColorsToBuffer(
                        mesh, mTColors.data(), indexMap, Color::Format::ABGR);
                }
            }
        }
    }

    void createVertexTextureIndicesBuffer(
        const MeshType&          mesh,
        const TriPolyIndexBiMap& indexMap)
    {
        using enum MeshBufferId;

        if constexpr (
            vcl::HasFaces<MeshType> && vcl::HasPerVertexTexCoord<MeshType>) {
            if (mBuffersToFill[toUnderlying(VERT_TEXCOORDS)]) {
                if (vcl::isPerVertexTexCoordAvailable(mesh)) {
                    const uint NUM_TRIS = vcl::countTriangulatedTriangles(mesh);

                    mVTexIds.resize(NUM_TRIS);

                    vertexTexCoordIndicesAsTriangulatedFaceWedgeTexCoordIndicesToBuffer(
                        mesh, mVTexIds.data(), indexMap);
                }
            }
        }
    }

    void createWedgeTextureIndicesBuffer(
        const MeshType&          mesh,
        const TriPolyIndexBiMap& indexMap)
    {
        using enum MeshBufferId;

        if constexpr (vcl::HasPerFaceWedgeTexCoords<MeshType>) {
            if (mBuffersToFill[toUnderlying(WEDGE_TEXCOORDS)]) {
                if (isPerFaceWedgeTexCoordsAvailable(mesh)) {
                    const uint NUM_TRIS = indexMap.triangleNumber();

                    mWTexIds.resize(NUM_TRIS);

                    triangulatedFaceWedgeTexCoordIndicesToBuffer(
                        mesh, mWTexIds.data(), indexMap);
                }
            }
        }
    }

    void createEdgeIndicesBuffer(const MeshType& mesh)
    {
        if constexpr(vcl::HasEdges<MeshType>) {
            mEdges.resize(mesh.edgeNumber() * 2);

            edgeIndicesToBuffer(mesh, mEdges.data());
        }
    }

    void createEdgeNormalsBuffer(const MeshType& mesh)
    {
        using enum MeshBufferId;

        if constexpr (vcl::HasPerEdgeNormal<MeshType>) {
            if (mBuffersToFill[toUnderlying(EDGE_NORMALS)]) {
                if (vcl::isPerEdgeNormalAvailable(mesh)) {
                    mENormals.resize(mesh.edgeNumber() * 3);

                    edgeNormalsToBuffer(mesh, mENormals.data());
                }
            }
        }
    }

    void createEdgeColorsBuffer(const MeshType& mesh)
    {
        using enum MeshBufferId;

        if constexpr (vcl::HasPerEdgeColor<MeshType>) {
            if (mBuffersToFill[toUnderlying(EDGE_COLORS)]) {
                if (vcl::isPerEdgeColorAvailable(mesh)) {
                    mEColors.resize(mesh.edgeNumber());

                    edgeColorsToBuffer(
                        mesh, mEColors.data(), Color::Format::ABGR);
                }
            }
        }
    }

    void createWireframeIndicesBuffer(const MeshType& mesh)
    {
        using enum MeshBufferId;

        if constexpr (vcl::HasFaces<MeshType>) {
            const uint NUM_EDGES = vcl::countPerFaceVertexReferences(mesh);

<<<<<<< HEAD
            for (const auto& f : m.faces()) {
                for (uint i = 0; i < f.vertexNumber(); ++i) {
                    uint index0 = m.vertexIndexIfCompact(m.index(f.vertex(i)));
                    uint index1 = m.vertexIndexIfCompact(m.index(f.vertexMod((i + 1))));
                    
                    vcl::Color c0(mVColors[index0], vcl::Color::Format::ABGR);
                    vcl::Color c1(mVColors[index1], vcl::Color::Format::ABGR);

                    mWireframe.push_back(
                        lines::LinesVertex(
                            mVerts[index0 * 3], mVerts[(index0 * 3) + 1], mVerts[(index0 * 3) + 2],
                            lines::LinesVertex::COLOR(c0.redF(), c0.greenF(), c0.blueF(), c0.alphaF()),
                            mVNormals[index0 * 3], mVNormals[(index0 * 3) + 1], mVNormals[(index0 * 3) + 2]
                        )
                    );

                    mWireframe.push_back(
                        lines::LinesVertex(
                            mVerts[index1 * 3], mVerts[(index1 * 3) + 1], mVerts[(index1 * 3) + 2],
                            lines::LinesVertex::COLOR(c1.redF(), c1.greenF(), c1.blueF(), c1.alphaF()),
                            mVNormals[index1 * 3], mVNormals[(index1 * 3) + 1], mVNormals[(index1 * 3) + 2]
                        )
                    );
                }
            }
=======
            mWireframe.resize(NUM_EDGES * 2);

            wireframeIndicesToBuffer(mesh, mWireframe.data());
>>>>>>> e6dad088
        }
    }

    void createTextureUnits(const MeshType& mesh)
    {
        if constexpr (vcl::HasTextureImages<MeshType>) {
            for (const vcl::Texture& t : mesh.textures()) {
                if (t.image().isNull()) {
                    vcl::Image txt(mesh.meshBasePath() + t.path());
                    txt.mirror();
                    mTextures.push_back(txt);
                }
                else {
                    mTextures.push_back(t.image());
                    mTextures.back().mirror();
                }
            }
        }
        else if constexpr (vcl::HasTexturePaths<MeshType>) {
            for (uint i = 0; i < mesh.textureNumber(); ++i) {
                vcl::Image txt(mesh.meshBasePath() + mesh.texturePath(i));
                txt.mirror();
                mTextures.push_back(txt);
            }
        }
    }
};

} // namespace vcl

#endif // VCL_RENDER_DRAWABLE_MESH_MESH_RENDER_DATA_H<|MERGE_RESOLUTION|>--- conflicted
+++ resolved
@@ -34,7 +34,7 @@
 #include <vclib/space/complex/tri_poly_index_bimap.h>
 #include <vclib/space/core/image.h>
 #include <vclib/space/core/texture.h>
-#include <vclib/bgfx/drawable/lines/drawable_lines.h>
+
 namespace vcl {
 
 template<MeshConcept MeshType>
@@ -42,10 +42,10 @@
 {
     BuffersToFill mBuffersToFill = BUFFERS_TO_FILL_ALL;
 
-    std::vector<float>               mVerts;
-    std::vector<uint32_t>            mTris;
-    std::vector<uint32_t>            mEdges;
-    std::vector<lines::LinesVertex>  mWireframe;
+    std::vector<float>    mVerts;
+    std::vector<uint32_t> mTris;
+    std::vector<uint32_t> mEdges;
+    std::vector<uint32_t> mWireframe;
 
     std::vector<float>    mVNormals;
     std::vector<uint32_t> mVColors;
@@ -214,11 +214,11 @@
 
     uint edgeBufferSize() const { return mEdges.size(); }
 
-    const std::vector<lines::LinesVertex>* wireframeBufferData() const
+    const uint32_t* wireframeBufferData() const
     {
         if (mWireframe.empty())
             return nullptr;
-        return &mWireframe;
+        return mWireframe.data();
     }
 
     uint wireframeBufferSize() const { return mWireframe.size(); }
@@ -573,37 +573,35 @@
         if constexpr (vcl::HasFaces<MeshType>) {
             const uint NUM_EDGES = vcl::countPerFaceVertexReferences(mesh);
 
-<<<<<<< HEAD
-            for (const auto& f : m.faces()) {
-                for (uint i = 0; i < f.vertexNumber(); ++i) {
-                    uint index0 = m.vertexIndexIfCompact(m.index(f.vertex(i)));
-                    uint index1 = m.vertexIndexIfCompact(m.index(f.vertexMod((i + 1))));
-                    
-                    vcl::Color c0(mVColors[index0], vcl::Color::Format::ABGR);
-                    vcl::Color c1(mVColors[index1], vcl::Color::Format::ABGR);
-
-                    mWireframe.push_back(
-                        lines::LinesVertex(
-                            mVerts[index0 * 3], mVerts[(index0 * 3) + 1], mVerts[(index0 * 3) + 2],
-                            lines::LinesVertex::COLOR(c0.redF(), c0.greenF(), c0.blueF(), c0.alphaF()),
-                            mVNormals[index0 * 3], mVNormals[(index0 * 3) + 1], mVNormals[(index0 * 3) + 2]
-                        )
-                    );
-
-                    mWireframe.push_back(
-                        lines::LinesVertex(
-                            mVerts[index1 * 3], mVerts[(index1 * 3) + 1], mVerts[(index1 * 3) + 2],
-                            lines::LinesVertex::COLOR(c1.redF(), c1.greenF(), c1.blueF(), c1.alphaF()),
-                            mVNormals[index1 * 3], mVNormals[(index1 * 3) + 1], mVNormals[(index1 * 3) + 2]
-                        )
-                    );
-                }
-            }
-=======
             mWireframe.resize(NUM_EDGES * 2);
 
             wireframeIndicesToBuffer(mesh, mWireframe.data());
->>>>>>> e6dad088
+
+            // for (const auto& f : m.faces()) {
+            //    for (uint i = 0; i < f.vertexNumber(); ++i) {
+            //       uint index0 = m.vertexIndexIfCompact(m.index(f.vertex(i)));
+            //        uint index1 = m.vertexIndexIfCompact(m.index(f.vertexMod((i + 1))));
+            //        
+            //        vcl::Color c0(mVColors[index0], vcl::Color::Format::ABGR);
+            //        vcl::Color c1(mVColors[index1], vcl::Color::Format::ABGR);
+
+            //        mWireframe.push_back(
+            //            lines::LinesVertex(
+            //                mVerts[index0 * 3], mVerts[(index0 * 3) + 1], mVerts[(index0 * 3) + 2],
+            //                lines::LinesVertex::COLOR(c0.redF(), c0.greenF(), c0.blueF(), c0.alphaF()),
+            //                mVNormals[index0 * 3], mVNormals[(index0 * 3) + 1], mVNormals[(index0 * 3) + 2]
+            //            )
+            //        );
+
+            //        mWireframe.push_back(
+            //            lines::LinesVertex(
+            //                mVerts[index1 * 3], mVerts[(index1 * 3) + 1], mVerts[(index1 * 3) + 2],
+            //                lines::LinesVertex::COLOR(c1.redF(), c1.greenF(), c1.blueF(), c1.alphaF()),
+            //                mVNormals[index1 * 3], mVNormals[(index1 * 3) + 1], mVNormals[(index1 * 3) + 2]
+            //            )
+            //        );
+            //    }
+            // }
         }
     }
 
