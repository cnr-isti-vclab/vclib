--- conflicted
+++ resolved
@@ -49,8 +49,8 @@
 
     bool mReadRequested = false;
 
-    using Base = ViewProjEventDrawer;
-    using DRA = ViewProjEventDrawer::DRA;
+    // the default id for the viewer drawer is 0
+    uint mId = 0;
 
 protected:
     // the list of drawable objects
@@ -59,13 +59,10 @@
     // widgets)
     std::shared_ptr<DrawableObjectVector> mDrawList =
         std::make_shared<DrawableObjectVector>();
-<<<<<<< HEAD
-=======
 
     // the drawer id
     uint& id() { return mId; }
 
->>>>>>> cadc0ddd
 public:
     AbstractViewerDrawer(uint width = 1024, uint height = 768) :
             Base(width, height)
@@ -125,12 +122,7 @@
     // events
     void onInit(uint) override
     {
-<<<<<<< HEAD
-        DRA::DRW::setCanvasDefaultClearColor(
-            derived(), Color::White);
-=======
         DRA::DRW::setCanvasDefaultClearColor(derived(), Color::White);
->>>>>>> cadc0ddd
     }
 
     void onKeyPress(Key::Enum key, const KeyModifiers& modifiers) override
@@ -140,12 +132,7 @@
         switch (key) {
         case Key::S:
             if (modifiers[KeyModifier::CONTROL])
-<<<<<<< HEAD
-                DRA::DRW::screenshot(
-                    derived(), "viewer_screenshot.png");
-=======
                 DRA::DRW::screenshot(derived(), "viewer_screenshot.png");
->>>>>>> cadc0ddd
             break;
 
         default: break;
@@ -153,22 +140,10 @@
     }
 
 protected:
-<<<<<<< HEAD
-    void readRequest(
-        MouseButton::Enum   button,
-        double              x,
-        double              y,
-        const KeyModifiers& modifiers,
-        bool                homogeneousNDC = true)
-    {
-        using ReadData  = ReadBufferTypes::ReadData;
-        using FloatData = ReadBufferTypes::FloatData;
-=======
     void readDepthRequest(double x, double y, bool homogeneousNDC = true)
     {
         using ReadData   = ReadBufferTypes::ReadData;
         using FloatData  = ReadBufferTypes::FloatData;
->>>>>>> cadc0ddd
         using MatrixType = Base::MatrixType;
 
         if (mReadRequested)
@@ -186,11 +161,12 @@
         const Point4f vp = {.0f, .0f, float(size.x()), float(size.y())};
 
         auto callback = [=, this](const ReadData& dt) {
-            mReadRequested = false;
-
             const auto& data = std::get<FloatData>(dt);
             assert(data.size() == 1);
             const float depth = data[0];
+
+            mReadRequested = false;
+
             // if the depth is 1.0, the point is not in the scene
             if (depth == 1.0f) {
                 return;
@@ -198,22 +174,13 @@
 
             // unproject the point
             const Point3f p2d(p.x(), vp[3] - p.y(), depth);
-<<<<<<< HEAD
-            auto          unproj = unproject(
-                p2d, MatrixType(proj * view), vp, homogeneousNDC);
-=======
             auto          unproj =
                 unproject(p2d, MatrixType(proj * view), vp, homogeneousNDC);
->>>>>>> cadc0ddd
 
             this->focus(unproj);
             derived()->update();
         };
 
-<<<<<<< HEAD
-        mReadRequested = DRA::DRW::readDepth(
-            derived(), Point2i(p.x(), p.y()), callback);
-=======
         mReadRequested =
             DRA::DRW::readDepth(derived(), Point2i(p.x(), p.y()), callback);
         if (mReadRequested)
@@ -245,7 +212,6 @@
 
         mReadRequested =
             DRA::DRW::readId(derived(), Point2i(p.x(), p.y()), callback);
->>>>>>> cadc0ddd
         if (mReadRequested)
             derived()->update();
     }
@@ -253,14 +219,7 @@
 private:
     auto* derived() { return static_cast<DRA*>(this); }
 
-<<<<<<< HEAD
-    const auto* derived() const
-    {
-        return static_cast<const DRA*>(this);
-    }
-=======
     const auto* derived() const { return static_cast<const DRA*>(this); }
->>>>>>> cadc0ddd
 };
 
 } // namespace vcl
