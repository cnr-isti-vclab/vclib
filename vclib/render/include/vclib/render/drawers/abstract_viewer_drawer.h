--- conflicted
+++ resolved
@@ -46,13 +46,8 @@
 {
     bool mReadRequested = false;
 
-<<<<<<< HEAD
-    using Base = ViewProjEventDrawer;
-    using DRA = ViewProjEventDrawer::DRA;
-=======
     // the default id for the viewer drawer is 0
     uint mId = 0;
->>>>>>> a827d86c
 
 protected:
     // the list of drawable objects
@@ -61,15 +56,12 @@
     // widgets)
     std::shared_ptr<DrawableObjectVector> mDrawList =
         std::make_shared<DrawableObjectVector>();
-<<<<<<< HEAD
-=======
 
     using DTB = vcl::DesktopTrackBall<float>;
 
     // the drawer id
     uint& id() { return mId; }
 
->>>>>>> a827d86c
 public:
     AbstractViewerDrawer(uint width = 1024, uint height = 768) :
             Base(width, height)
@@ -129,8 +121,7 @@
     // events
     void onInit(uint) override
     {
-        DRA::DRW::setCanvasDefaultClearColor(
-            derived(), Color::White);
+        DRA::DRW::setCanvasDefaultClearColor(derived(), Color::White);
     }
 
     void onKeyPress(Key::Enum key, const KeyModifiers& modifiers) override
@@ -140,8 +131,7 @@
         switch (key) {
         case Key::S:
             if (modifiers[KeyModifier::CONTROL])
-                DRA::DRW::screenshot(
-                    derived(), "viewer_screenshot.png");
+                DRA::DRW::screenshot(derived(), "viewer_screenshot.png");
             break;
 
         default: break;
@@ -151,8 +141,8 @@
 protected:
     void readDepthRequest(double x, double y, bool homogeneousNDC = true)
     {
-        using ReadData  = ReadBufferTypes::ReadData;
-        using FloatData = ReadBufferTypes::FloatData;
+        using ReadData   = ReadBufferTypes::ReadData;
+        using FloatData  = ReadBufferTypes::FloatData;
         using MatrixType = Base::MatrixType;
 
         if (mReadRequested)
@@ -183,15 +173,15 @@
 
             // unproject the point
             const Point3f p2d(p.x(), vp[3] - p.y(), depth);
-            auto          unproj = unproject(
-                p2d, MatrixType(proj * view), vp, homogeneousNDC);
+            auto          unproj =
+                unproject(p2d, MatrixType(proj * view), vp, homogeneousNDC);
 
             this->focus(unproj);
             derived()->update();
         };
 
-        mReadRequested = DRA::DRW::readDepth(
-            derived(), Point2i(p.x(), p.y()), callback);
+        mReadRequested =
+            DRA::DRW::readDepth(derived(), Point2i(p.x(), p.y()), callback);
         if (mReadRequested)
             derived()->update();
     }
@@ -225,13 +215,39 @@
             derived()->update();
     }
 
+    void readIdRequest(double x, double y, std::function<void(uint)> idCallback)
+    {
+        using ReadData = ReadBufferTypes::ReadData;
+
+        if (mReadRequested)
+            return;
+
+        // get point
+        const Point2d p(x, y);
+
+        // create the callback
+        auto callback = [=, this](const ReadData& dt) {
+            const auto& data = std::get<ReadBufferTypes::ByteData>(dt);
+            assert(data.size() == 4);
+            // TODO: check how to do this properly
+            const uint id = *(uint32_t*) &data[0];
+
+            mReadRequested = false;
+
+            idCallback(id);
+            derived()->update();
+        };
+
+        mReadRequested = DerivedRenderApp::DRW::readId(
+            derived(), Point2i(p.x(), p.y()), callback);
+        if (mReadRequested)
+            derived()->update();
+    }
+
 private:
     auto* derived() { return static_cast<DRA*>(this); }
 
-    const auto* derived() const
-    {
-        return static_cast<const DRA*>(this);
-    }
+    const auto* derived() const { return static_cast<const DRA*>(this); }
 };
 
 } // namespace vcl
