/*****************************************************************************
 * VCLib                                                                     *
 * Visual Computing Library                                                  *
 *                                                                           *
 * Copyright(C) 2021-2025                                                    *
 * Visual Computing Lab                                                      *
 * ISTI - Italian National Research Council                                  *
 *                                                                           *
 * All rights reserved.                                                      *
 *                                                                           *
 * This program is free software; you can redistribute it and/or modify      *
 * it under the terms of the Mozilla Public License Version 2.0 as published *
 * by the Mozilla Foundation; either version 2 of the License, or            *
 * (at your option) any later version.                                       *
 *                                                                           *
 * This program is distributed in the hope that it will be useful,           *
 * but WITHOUT ANY WARRANTY; without even the implied warranty of            *
 * MERCHANTABILITY or FITNESS FOR A PARTICULAR PURPOSE. See the              *
 * Mozilla Public License Version 2.0                                        *
 * (https://www.mozilla.org/en-US/MPL/2.0/) for more details.                *
 ****************************************************************************/

#ifndef VCL_RENDER_VIEWER_LIGHTS_DIRECTIONAL_LIGHT_H
#define VCL_RENDER_VIEWER_LIGHTS_DIRECTIONAL_LIGHT_H

#include <vclib/space/core/color.h>
#include <vclib/space/core/point.h>

namespace vcl {

template<typename Scalar>
class DirectionalLight
{
    vcl::Point3<Scalar> mDir   = vcl::Point3<Scalar>(0.0f, 0.0f, 1.0f);
<<<<<<< HEAD
    vcl::Color              mColor = vcl::Color::White;

public:
    using PointType  = vcl::Point3<Scalar>;
=======
    vcl::Color          mColor = vcl::Color::White;

public:
    using PointType = vcl::Point3<Scalar>;
>>>>>>> cadc0ddd

    DirectionalLight() = default;

    DirectionalLight(
<<<<<<< HEAD
        const PointType& d,
=======
        const PointType&  d,
>>>>>>> cadc0ddd
        const vcl::Color& c = vcl::Color::White) : mDir(d), mColor(c)
    {
    }

    PointType& direction() { return mDir; }

    const PointType& direction() const { return mDir; }

    vcl::Color& color() { return mColor; }

    const vcl::Color& color() const { return mColor; }

    void reset() { *this = {}; }
};

} // namespace vcl

#endif // VCL_RENDER_VIEWER_LIGHTS_DIRECTIONAL_LIGHT_H<|MERGE_RESOLUTION|>--- conflicted
+++ resolved
@@ -32,26 +32,15 @@
 class DirectionalLight
 {
     vcl::Point3<Scalar> mDir   = vcl::Point3<Scalar>(0.0f, 0.0f, 1.0f);
-<<<<<<< HEAD
-    vcl::Color              mColor = vcl::Color::White;
-
-public:
-    using PointType  = vcl::Point3<Scalar>;
-=======
     vcl::Color          mColor = vcl::Color::White;
 
 public:
     using PointType = vcl::Point3<Scalar>;
->>>>>>> cadc0ddd
 
     DirectionalLight() = default;
 
     DirectionalLight(
-<<<<<<< HEAD
-        const PointType& d,
-=======
         const PointType&  d,
->>>>>>> cadc0ddd
         const vcl::Color& c = vcl::Color::White) : mDir(d), mColor(c)
     {
     }
