--- conflicted
+++ resolved
@@ -37,12 +37,8 @@
 namespace vcl::imgui {
 
 template<typename DerivedRenderApp>
-<<<<<<< HEAD
-class MeshViewerDrawerImgui : public vcl::TrackBallViewerDrawer<DerivedRenderApp>
-=======
 class MeshViewerDrawerImgui :
         public vcl::TrackBallViewerDrawer<DerivedRenderApp>
->>>>>>> cadc0ddd
 {
     using Base = vcl::TrackBallViewerDrawer<DerivedRenderApp>;
 
