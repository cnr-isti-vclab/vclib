/*****************************************************************************
 * VCLib                                                                     *
 * Visual Computing Library                                                  *
 *                                                                           *
 * Copyright(C) 2021-2025                                                    *
 * Visual Computing Lab                                                      *
 * ISTI - Italian National Research Council                                  *
 *                                                                           *
 * All rights reserved.                                                      *
 *                                                                           *
 * This program is free software; you can redistribute it and/or modify      *
 * it under the terms of the Mozilla Public License Version 2.0 as published *
 * by the Mozilla Foundation; either version 2 of the License, or            *
 * (at your option) any later version.                                       *
 *                                                                           *
 * This program is distributed in the hope that it will be useful,           *
 * but WITHOUT ANY WARRANTY; without even the implied warranty of            *
 * MERCHANTABILITY or FITNESS FOR A PARTICULAR PURPOSE. See the              *
 * Mozilla Public License Version 2.0                                        *
 * (https://www.mozilla.org/en-US/MPL/2.0/) for more details.                *
 ****************************************************************************/

#ifndef VCL_IMGUI_IMGUI_DRAWER_H
#define VCL_IMGUI_IMGUI_DRAWER_H

#include <vclib/render/drawers/blocker_event_drawer.h>
#include <vclib/render/window_managers.h>

// Include the render backand imgui implementation
#ifdef VCLIB_RENDER_BACKEND_OPENGL2
#include <imgui_impl_opengl2.h>
#elif defined(VCLIB_RENDER_BACKEND_BGFX)
#include <vclib/bgfx_imgui/imgui_impl_bgfx.h>
#endif

// Include the event backend imgui implementations
#ifdef VCLIB_WITH_GLFW
#include <imgui_impl_glfw.h>
#endif
#ifdef VCLIB_WITH_QT
#include <vclib/qt_imgui/imgui_impl_qt.h>
#endif

namespace vcl::imgui {

template<typename DerivedRenderApp>
class ImGuiDrawer : public BlockerEventDrawer<DerivedRenderApp>
{
protected:
    using DRA = DerivedRenderApp;

public:
    ImGuiDrawer()
    {
        static_assert(
            DRA::WINDOW_MANAGER_ID == WindowManagerId::GLFW_WINDOW ||
                DRA::WINDOW_MANAGER_ID == WindowManagerId::QT_WIDGET,
            "ImGuiDrawer supports only GLFW or Qt window managers.");
    }

    ImGuiDrawer(uint, uint) : ImGuiDrawer() {}

    ~ImGuiDrawer()
    {
        // cleanup
#ifdef VCLIB_RENDER_BACKEND_OPENGL2
        ImGui_ImplOpenGL2_Shutdown();
#elif defined(VCLIB_RENDER_BACKEND_BGFX)
        ImGui_ImplBgfx_Shutdown();
#endif // VCLIB_RENDER_BACKEND_*
#ifdef VCLIB_WITH_GLFW
        if constexpr (DRA::WINDOW_MANAGER_ID == WindowManagerId::GLFW_WINDOW) {
            ImGui_ImplGlfw_Shutdown();
        }
<<<<<<< HEAD
#ifdef VCLIB_WITH_QT
        else if constexpr (
            DRA::WINDOW_MANAGER_ID == WindowManagerId::QT_WIDGET) {
            ImGui_ImplQt_Shutdown();
        }
#endif
=======
#endif // VCLIB_WITH_GLFW
#ifdef VCLIB_WITH_QT
        if constexpr (DRA::WINDOW_MANAGER_ID == WindowManagerId::QT_WIDGET) {
            ImGui_ImplQt_Shutdown();
        }
#endif // VCLIB_WITH
>>>>>>> 85ba3b8a
        ImGui::DestroyContext();
    }

    virtual void onInit(uint viewId)
    {
        // setup ImGui context
        IMGUI_CHECKVERSION();
        ImGui::CreateContext();
        ImGuiIO& io = ImGui::GetIO();
        // Enable Keyboard Controls
        io.ConfigFlags |= ImGuiConfigFlags_NavEnableKeyboard;
        // Enable Gamepad Controls
        // io.ConfigFlags |= ImGuiConfigFlags_NavEnableGamepad;
        // setup ImGui style
        ImGui::StyleColorsDark();

#ifdef VCLIB_WITH_GLFW
        if constexpr (DRA::WINDOW_MANAGER_ID == WindowManagerId::GLFW_WINDOW) {
            GLFWwindow* mWindow =
                reinterpret_cast<GLFWwindow*>(DRA::DRW::windowPtr(derived()));
            // setup platform/RenderApp backends (GLFW and ImGui)
#ifdef VCLIB_RENDER_BACKEND_OPENGL2
            ImGui_ImplGlfw_InitForOpenGL(mWindow, true);
            ImGui_ImplOpenGL2_Init();
#elif defined(VCLIB_RENDER_BACKEND_BGFX)
            ImGui_ImplGlfw_InitForOther(mWindow, true);
            ImGui_ImplBgfx_Init();
#endif // VCLIB_RENDER_BACKEND_*
        }
<<<<<<< HEAD
#ifdef VCLIB_WITH_QT
        else if constexpr (
            DRA::WINDOW_MANAGER_ID == WindowManagerId::QT_WIDGET) {
=======
#endif // VCLIB_WITH_GLFW
#ifdef VCLIB_WITH_QT
        if constexpr (DRA::WINDOW_MANAGER_ID == WindowManagerId::QT_WIDGET) {
>>>>>>> 85ba3b8a
            QWidget* mWindow =
                reinterpret_cast<QWidget*>(DRA::DRW::windowPtr(derived()));
            // setup platform/RenderApp backends (Qt and ImGui)
            ImGui_ImplQt_Init(mWindow);
#ifdef VCLIB_RENDER_BACKEND_OPENGL2
            ImGui_ImplOpenGL2_Init();
#elif defined(VCLIB_RENDER_BACKEND_BGFX)
            ImGui_ImplBgfx_Init();
#endif // VCLIB_RENDER_BACKEND_*
        }
<<<<<<< HEAD
#endif
=======
#endif // VCLIB_WITH_QT
>>>>>>> 85ba3b8a
    }

    virtual void onDraw(uint)
    {
        // imgui frame
#ifdef VCLIB_RENDER_BACKEND_OPENGL2
        ImGui_ImplOpenGL2_NewFrame();
#elif defined(VCLIB_RENDER_BACKEND_BGFX)
        ImGui_ImplBgfx_NewFrame();
#endif // VCLIB_RENDER_BACKEND_*
#ifdef VCLIB_WITH_GLFW
        if constexpr (DRA::WINDOW_MANAGER_ID == WindowManagerId::GLFW_WINDOW) {
            ImGui_ImplGlfw_NewFrame();
        }
<<<<<<< HEAD
#ifdef VCLIB_WITH_QT
        else if constexpr (
            DRA::WINDOW_MANAGER_ID == WindowManagerId::QT_WIDGET) {
            ImGui_ImplQt_NewFrame();
        }
#endif
=======
#endif // VCLIB_WITH_GLFW
#ifdef VCLIB_WITH_QT
        if constexpr (DRA::WINDOW_MANAGER_ID == WindowManagerId::QT_WIDGET) {
            ImGui_ImplQt_NewFrame();
        }
#endif // VCLIB_WITH_QT
>>>>>>> 85ba3b8a
        ImGui::NewFrame();
    }

    virtual void onPostDraw()
    {
        // imgui rendering
        ImGui::Render();
#ifdef VCLIB_RENDER_BACKEND_OPENGL2
        ImGui_ImplOpenGL2_RenderDrawData(ImGui::GetDrawData());
#elif defined(VCLIB_RENDER_BACKEND_BGFX)
        ImGui_ImplBgfx_RenderDrawData(ImGui::GetDrawData());
#endif // VCLIB_RENDER_BACKEND_*
        derived()->update();
    }

    virtual bool onKeyPress(Key::Enum key, const KeyModifiers& modifiers)
    {
        return wantCapture(false);
    }

    virtual bool onKeyRelease(Key::Enum key, const KeyModifiers& modifiers)
    {
        return wantCapture(false);
    }

    virtual bool onMouseMove(double x, double y, const KeyModifiers& modifiers)
    {
        return wantCapture();
    }

    virtual bool onMousePress(
        MouseButton::Enum   button,
        double              x,
        double              y,
        const KeyModifiers& modifiers)
    {
        return wantCapture();
    }

    virtual bool onMouseRelease(
        MouseButton::Enum   button,
        double              x,
        double              y,
        const KeyModifiers& modifiers)
    {
        return wantCapture();
    }

    virtual bool onMouseDoubleClick(
        MouseButton::Enum   button,
        double              x,
        double              y,
        const KeyModifiers& modifiers)
    {
        return wantCapture();
    }

    virtual bool onMouseScroll(
        double              x,
        double              y,
        const KeyModifiers& modifiers)
    {
        return wantCapture();
    }

protected:
    bool isWindowMinimized() const { return derived()->isMinimized(); }

private:
    auto* derived() { return static_cast<DRA*>(this); }

    const auto* derived() const { return static_cast<const DRA*>(this); }

    bool wantCapture(bool mouse = true)
    {
        const auto& io = ImGui::GetIO();
        return mouse ? io.WantCaptureMouse : io.WantCaptureKeyboard;
    }
};

} // namespace vcl::imgui

#endif // VCL_IMGUI_IMGUI_DRAWER_H<|MERGE_RESOLUTION|>--- conflicted
+++ resolved
@@ -72,21 +72,12 @@
         if constexpr (DRA::WINDOW_MANAGER_ID == WindowManagerId::GLFW_WINDOW) {
             ImGui_ImplGlfw_Shutdown();
         }
-<<<<<<< HEAD
-#ifdef VCLIB_WITH_QT
-        else if constexpr (
-            DRA::WINDOW_MANAGER_ID == WindowManagerId::QT_WIDGET) {
-            ImGui_ImplQt_Shutdown();
-        }
-#endif
-=======
 #endif // VCLIB_WITH_GLFW
 #ifdef VCLIB_WITH_QT
         if constexpr (DRA::WINDOW_MANAGER_ID == WindowManagerId::QT_WIDGET) {
             ImGui_ImplQt_Shutdown();
         }
 #endif // VCLIB_WITH
->>>>>>> 85ba3b8a
         ImGui::DestroyContext();
     }
 
@@ -116,15 +107,9 @@
             ImGui_ImplBgfx_Init();
 #endif // VCLIB_RENDER_BACKEND_*
         }
-<<<<<<< HEAD
-#ifdef VCLIB_WITH_QT
-        else if constexpr (
-            DRA::WINDOW_MANAGER_ID == WindowManagerId::QT_WIDGET) {
-=======
 #endif // VCLIB_WITH_GLFW
 #ifdef VCLIB_WITH_QT
         if constexpr (DRA::WINDOW_MANAGER_ID == WindowManagerId::QT_WIDGET) {
->>>>>>> 85ba3b8a
             QWidget* mWindow =
                 reinterpret_cast<QWidget*>(DRA::DRW::windowPtr(derived()));
             // setup platform/RenderApp backends (Qt and ImGui)
@@ -135,11 +120,7 @@
             ImGui_ImplBgfx_Init();
 #endif // VCLIB_RENDER_BACKEND_*
         }
-<<<<<<< HEAD
-#endif
-=======
 #endif // VCLIB_WITH_QT
->>>>>>> 85ba3b8a
     }
 
     virtual void onDraw(uint)
@@ -154,21 +135,12 @@
         if constexpr (DRA::WINDOW_MANAGER_ID == WindowManagerId::GLFW_WINDOW) {
             ImGui_ImplGlfw_NewFrame();
         }
-<<<<<<< HEAD
-#ifdef VCLIB_WITH_QT
-        else if constexpr (
-            DRA::WINDOW_MANAGER_ID == WindowManagerId::QT_WIDGET) {
-            ImGui_ImplQt_NewFrame();
-        }
-#endif
-=======
 #endif // VCLIB_WITH_GLFW
 #ifdef VCLIB_WITH_QT
         if constexpr (DRA::WINDOW_MANAGER_ID == WindowManagerId::QT_WIDGET) {
             ImGui_ImplQt_NewFrame();
         }
 #endif // VCLIB_WITH_QT
->>>>>>> 85ba3b8a
         ImGui::NewFrame();
     }
 
