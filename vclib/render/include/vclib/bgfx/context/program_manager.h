/*****************************************************************************
 * VCLib                                                                     *
 * Visual Computing Library                                                  *
 *                                                                           *
 * Copyright(C) 2021-2025                                                    *
 * Visual Computing Lab                                                      *
 * ISTI - Italian National Research Council                                  *
 *                                                                           *
 * All rights reserved.                                                      *
 *                                                                           *
 * This program is free software; you can redistribute it and/or modify      *
 * it under the terms of the Mozilla Public License Version 2.0 as published *
 * by the Mozilla Foundation; either version 2 of the License, or            *
 * (at your option) any later version.                                       *
 *                                                                           *
 * This program is distributed in the hope that it will be useful,           *
 * but WITHOUT ANY WARRANTY; without even the implied warranty of            *
 * MERCHANTABILITY or FITNESS FOR A PARTICULAR PURPOSE. See the              *
 * Mozilla Public License Version 2.0                                        *
 * (https://www.mozilla.org/en-US/MPL/2.0/) for more details.                *
 ****************************************************************************/

#ifndef VCL_BGFX_CONTEXT_PROGRAM_MANAGER_H
#define VCL_BGFX_CONTEXT_PROGRAM_MANAGER_H

#include <vclib/bgfx/programs/embedded_compute_programs.h>
#include <vclib/bgfx/programs/embedded_vf_programs.h>
#include <vclib/bgfx/programs/load_program.h>
#include <vclib/types.h>

#include <array>

namespace vcl {

class ProgramManager
{
    bgfx::RendererType::Enum mRenderType = bgfx::RendererType::Count;

    std::array<bgfx::ProgramHandle, toUnderlying(VertFragProgram::COUNT)>
        mVFPrograms;

    std::array<bgfx::ProgramHandle, toUnderlying(ComputeProgram::COUNT)>
        mCPrograms;

public:
    ProgramManager(bgfx::RendererType::Enum renderType) :
            mRenderType(renderType)
    {
        mVFPrograms.fill(BGFX_INVALID_HANDLE);
        mCPrograms.fill(BGFX_INVALID_HANDLE);
    }

    ~ProgramManager()
    {
        for (const auto& program : mVFPrograms) {
            if (bgfx::isValid(program)) {
                bgfx::destroy(program);
            }
        }

        for (const auto& program : mCPrograms) {
            if (bgfx::isValid(program)) {
                bgfx::destroy(program);
            }
        }
    }

    template<VertFragProgram PROGRAM>
    bgfx::ProgramHandle getProgram()
    {
        uint p = toUnderlying(PROGRAM);
        if (!bgfx::isValid(mVFPrograms[p])) {
            mVFPrograms[p] = vcl::createProgram(
                vcl::loadShader(
                    VertFragLoader<PROGRAM>::vertexShader(mRenderType)),
                vcl::loadShader(
                    VertFragLoader<PROGRAM>::fragmentShader(mRenderType)));
            assert(bgfx::isValid(mVFPrograms[p]));
        }
        return mVFPrograms[p];
    }

    template<ComputeProgram PROGRAM>
    bgfx::ProgramHandle getComputeProgram()
    {
        uint p = toUnderlying(PROGRAM);
        if (!bgfx::isValid(mCPrograms[p])) {
<<<<<<< HEAD
            mCPrograms[p] = vcl::createProgram(
                vcl::loadShader(ComputeLoader<PROGRAM>::computeShader(
                    mRenderType)));
=======
            mCPrograms[p] = vcl::createProgram(vcl::loadShader(
                ComputeLoader<PROGRAM>::computeShader(mRenderType)));
>>>>>>> b86e93f4
        }
        return mCPrograms[p];
    }
};

} // namespace vcl

#endif // VCL_BGFX_CONTEXT_PROGRAM_MANAGER_H<|MERGE_RESOLUTION|>--- conflicted
+++ resolved
@@ -85,14 +85,8 @@
     {
         uint p = toUnderlying(PROGRAM);
         if (!bgfx::isValid(mCPrograms[p])) {
-<<<<<<< HEAD
-            mCPrograms[p] = vcl::createProgram(
-                vcl::loadShader(ComputeLoader<PROGRAM>::computeShader(
-                    mRenderType)));
-=======
             mCPrograms[p] = vcl::createProgram(vcl::loadShader(
                 ComputeLoader<PROGRAM>::computeShader(mRenderType)));
->>>>>>> b86e93f4
         }
         return mCPrograms[p];
     }
