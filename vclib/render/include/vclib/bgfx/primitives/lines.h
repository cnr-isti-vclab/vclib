--- conflicted
+++ resolved
@@ -448,20 +448,6 @@
     void draw(uint viewId) const
     {
         using enum ImplementationType;
-<<<<<<< HEAD
-
-        bindSettingsUniform();
-        if (mType == PRIMITIVE)
-            std::get<detail::PrimitiveLines>(mLinesImplementation).draw(viewId);
-
-        if (mType == CPU_GENERATED)
-            std::get<detail::CPUGeneratedLines>(mLinesImplementation)
-                .draw(viewId);
-
-        if (mType == GPU_GENERATED)
-            std::get<detail::GPUGeneratedLines>(mLinesImplementation)
-                .draw(viewId);
-=======
         using namespace detail;
 
         bindSettingsUniform();
@@ -470,7 +456,9 @@
 
         if (mType == CPU_GENERATED)
             std::get<CPUGeneratedLines>(mLinesImplementation).draw(viewId);
->>>>>>> d7130471
+
+        if (mType == GPU_GENERATED)
+            std::get<GPUGeneratedLines>(mLinesImplementation).draw(viewId);
     }
 
 private:
