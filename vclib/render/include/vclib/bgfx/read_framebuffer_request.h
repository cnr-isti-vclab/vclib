/*****************************************************************************
 * VCLib                                                                     *
 * Visual Computing Library                                                  *
 *                                                                           *
 * Copyright(C) 2021-2025                                                    *
 * Visual Computing Lab                                                      *
 * ISTI - Italian National Research Council                                  *
 *                                                                           *
 * All rights reserved.                                                      *
 *                                                                           *
 * This program is free software; you can redistribute it and/or modify      *
 * it under the terms of the Mozilla Public License Version 2.0 as published *
 * by the Mozilla Foundation; either version 2 of the License, or            *
 * (at your option) any later version.                                       *
 *                                                                           *
 * This program is distributed in the hope that it will be useful,           *
 * but WITHOUT ANY WARRANTY; without even the implied warranty of            *
 * MERCHANTABILITY or FITNESS FOR A PARTICULAR PURPOSE. See the              *
 * Mozilla Public License Version 2.0                                        *
 * (https://www.mozilla.org/en-US/MPL/2.0/) for more details.                *
 ****************************************************************************/

#ifndef VCL_BGFX_READ_FRAMEBUFFER_REQUEST_H
#define VCL_BGFX_READ_FRAMEBUFFER_REQUEST_H

#include <bgfx/bgfx.h>
#include <vclib/render/read_buffer_types.h>
#include <vclib/space/core/color.h>
#include <vclib/space/core/point.h>

namespace vcl {

namespace detail {

class ReadFramebufferRequest
{
public:
    using FloatData          = ReadBufferTypes::FloatData;
    using ByteData           = ReadBufferTypes::ByteData;
    using ReadData           = ReadBufferTypes::ReadData;
    using CallbackReadBuffer = ReadBufferTypes::CallbackReadBuffer;

<<<<<<< HEAD
=======
    enum class Type : uint8_t {
        COLOR = 0, // entire color buffer
        DEPTH = 1, // single pixel depth
        ID    = 2, // single pixel id
        COUNT
    };

>>>>>>> cadc0ddd
    // Read depth constructor
    ReadFramebufferRequest(
        Point2i            queryDepthPoint,
        Point2<uint>       framebufferSize,
        CallbackReadBuffer callback,
        const Color&       clearColor = Color::Black);

    // read color constructor
    ReadFramebufferRequest(
        Point2<uint>       framebufferSize,
        CallbackReadBuffer callback,
        const Color&       clearColor = Color::Black);

    ~ReadFramebufferRequest();

    ReadFramebufferRequest& operator=(ReadFramebufferRequest&& right) = default;

    bgfx::ViewId viewId() const;

    bgfx::FrameBufferHandle frameBuffer() const;

    bool submit();

    bool isSubmitted() const;

    bool isAvailable(uint32_t currentFrame) const;

    [[nodiscard]] bool performRead(uint32_t currFrame) const;

private:
    enum Type {
        COLOR = 0, // entire color buffer
        DEPTH = 1, // single pixel depth
        COUNT = 2
    };

    // read back type
<<<<<<< HEAD
    Type type = COUNT;
=======
    Type mType = Type::COUNT;
>>>>>>> cadc0ddd

    // frame # when data will be available for reading
    uint32_t frameAvailable = 0;
    // point to read from
    Point2i point = {-1, -1};

    // frame buffer for offscreen drawing and reading back
    bgfx::FrameBufferHandle offscreenFbh = BGFX_INVALID_HANDLE;
    // view id for offscreen drawing
    bgfx::ViewId viewOffscreenId = 0;

    // blit texture
    bgfx::TextureHandle blitTexture = BGFX_INVALID_HANDLE;
    Point2<uint16_t>    blitSize    = {0, 0};
    // data read from the blit texture
    ReadData readData = {};
    // callback called when the data is available
    CallbackReadBuffer readCallback = nullptr;
    // submitted flag
    bool submitted = false;
};

} // namespace detail

} // namespace vcl

#endif // VCL_BGFX_READ_FRAMEBUFFER_REQUEST_H<|MERGE_RESOLUTION|>--- conflicted
+++ resolved
@@ -40,8 +40,6 @@
     using ReadData           = ReadBufferTypes::ReadData;
     using CallbackReadBuffer = ReadBufferTypes::CallbackReadBuffer;
 
-<<<<<<< HEAD
-=======
     enum class Type : uint8_t {
         COLOR = 0, // entire color buffer
         DEPTH = 1, // single pixel depth
@@ -49,7 +47,6 @@
         COUNT
     };
 
->>>>>>> cadc0ddd
     // Read depth constructor
     ReadFramebufferRequest(
         Point2i            queryDepthPoint,
@@ -63,9 +60,18 @@
         CallbackReadBuffer callback,
         const Color&       clearColor = Color::Black);
 
+    // Read ID constructor
+    ReadFramebufferRequest(
+        Point2i            queryIdPoint,
+        Point2<uint>       framebufferSize,
+        bool               idAsColor,
+        CallbackReadBuffer callback);
+
     ~ReadFramebufferRequest();
 
     ReadFramebufferRequest& operator=(ReadFramebufferRequest&& right) = default;
+
+    Type type() const;
 
     bgfx::ViewId viewId() const;
 
@@ -80,38 +86,28 @@
     [[nodiscard]] bool performRead(uint32_t currFrame) const;
 
 private:
-    enum Type {
-        COLOR = 0, // entire color buffer
-        DEPTH = 1, // single pixel depth
-        COUNT = 2
-    };
-
     // read back type
-<<<<<<< HEAD
-    Type type = COUNT;
-=======
     Type mType = Type::COUNT;
->>>>>>> cadc0ddd
 
     // frame # when data will be available for reading
-    uint32_t frameAvailable = 0;
+    uint32_t mFrameAvailable = 0;
     // point to read from
-    Point2i point = {-1, -1};
+    Point2i mPoint = {-1, -1};
 
     // frame buffer for offscreen drawing and reading back
-    bgfx::FrameBufferHandle offscreenFbh = BGFX_INVALID_HANDLE;
+    bgfx::FrameBufferHandle mOffscreenFbh = BGFX_INVALID_HANDLE;
     // view id for offscreen drawing
-    bgfx::ViewId viewOffscreenId = 0;
+    bgfx::ViewId mViewOffscreenId = 0;
 
     // blit texture
-    bgfx::TextureHandle blitTexture = BGFX_INVALID_HANDLE;
-    Point2<uint16_t>    blitSize    = {0, 0};
+    bgfx::TextureHandle mBlitTexture = BGFX_INVALID_HANDLE;
+    Point2<uint16_t>    mBlitSize    = {0, 0};
     // data read from the blit texture
-    ReadData readData = {};
+    ReadData mReadData = {};
     // callback called when the data is available
-    CallbackReadBuffer readCallback = nullptr;
+    CallbackReadBuffer mReadCallback = nullptr;
     // submitted flag
-    bool submitted = false;
+    bool mSubmitted = false;
 };
 
 } // namespace detail
