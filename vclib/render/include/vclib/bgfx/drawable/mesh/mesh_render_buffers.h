/*****************************************************************************
 * VCLib                                                                     *
 * Visual Computing Library                                                  *
 *                                                                           *
 * Copyright(C) 2021-2025                                                    *
 * Visual Computing Lab                                                      *
 * ISTI - Italian National Research Council                                  *
 *                                                                           *
 * All rights reserved.                                                      *
 *                                                                           *
 * This program is free software; you can redistribute it and/or modify      *
 * it under the terms of the Mozilla Public License Version 2.0 as published *
 * by the Mozilla Foundation; either version 2 of the License, or            *
 * (at your option) any later version.                                       *
 *                                                                           *
 * This program is distributed in the hope that it will be useful,           *
 * but WITHOUT ANY WARRANTY; without even the implied warranty of            *
 * MERCHANTABILITY or FITNESS FOR A PARTICULAR PURPOSE. See the              *
 * Mozilla Public License Version 2.0                                        *
 * (https://www.mozilla.org/en-US/MPL/2.0/) for more details.                *
 ****************************************************************************/

#ifndef VCL_BGFX_DRAWABLE_MESH_MESH_RENDER_BUFFERS_H
#define VCL_BGFX_DRAWABLE_MESH_MESH_RENDER_BUFFERS_H

#include "mesh_render_buffers_macros.h"

#include <vclib/algorithms/mesh/import_export/append_replace_to_buffer.h>
#include <vclib/algorithms/mesh/import_export/export_buffer.h>
#include <vclib/algorithms/mesh/stat/topology.h>
#include <vclib/bgfx/buffers.h>
<<<<<<< HEAD
#include <vclib/bgfx/drawable/lines/drawable_lines.h>
#include <vclib/bgfx/drawable/lines/lines/cpu_generated_lines.h>
#include <vclib/bgfx/drawable/lines/lines/gpu_generated_lines.h>
#include <vclib/bgfx/drawable/lines/lines/instancing_based_lines.h>
#include <vclib/bgfx/drawable/lines/lines/indirect_based_lines.h>
#include <vclib/bgfx/drawable/lines/lines/texture_based_lines.h>
=======
#include <vclib/bgfx/drawable/uniforms/drawable_mesh_uniforms.h>
>>>>>>> 371f6216
#include <vclib/bgfx/texture_unit.h>
#include <vclib/render/drawable/mesh/mesh_buffer_id.h>
#include <vclib/render/drawable/mesh/mesh_render_settings.h>
#include <vclib/space/core/image.h>

#include <bgfx/bgfx.h>

namespace vcl {

template<MeshConcept MeshType>
class MeshRenderBuffers
{
    BuffersToFill mBuffersToFill = BUFFERS_TO_FILL_ALL;

    VertexBuffer mVertexCoordsBuffer;
    VertexBuffer mVertexNormalsBuffer;
    VertexBuffer mVertexColorsBuffer;
    VertexBuffer mVertexUVBuffer;
    VertexBuffer mVertexWedgeUVBuffer;

    IndexBuffer mTriangleIndexBuffer;
    IndexBuffer mTriangleNormalBuffer;
    IndexBuffer mTriangleColorBuffer;

    IndexBuffer mTriangleTextureIndexBuffer;

    // TODO: manage wireframe with proper lines
    IndexBuffer mEdgeIndexBuffer;
    IndexBuffer mEdgeNormalBuffer;
    IndexBuffer mEdgeColorBuffer;

    lines::CPUGeneratedLines mWireframeBH;

    std::vector<std::unique_ptr<TextureUnit>> mTextureUnits;

    DrawableMeshUniforms mMeshUniforms;

public:
    MeshRenderBuffers() = default;

    MeshRenderBuffers(
        const MeshType& mesh,
        BuffersToFill   buffersToFill = BUFFERS_TO_FILL_ALL) :
            mBuffersToFill(buffersToFill)
    {
        createBGFXBuffers(mesh);
    }

    MeshRenderBuffers(const MeshRenderBuffers& other) = delete;

    MeshRenderBuffers(MeshRenderBuffers&& other) { swap(other); }

    ~MeshRenderBuffers() { destroyBGFXBuffers(); }

    MeshRenderBuffers& operator=(const MeshRenderBuffers& other) = delete;

    MeshRenderBuffers& operator=(MeshRenderBuffers&& other)
    {
        swap(other);
        return *this;
    }

    void swap(MeshRenderBuffers& other)
    {
        using std::swap;
        swap(mBuffersToFill, other.mBuffersToFill);
        swap(mVertexCoordsBuffer, other.mVertexCoordsBuffer);
        swap(mVertexNormalsBuffer, other.mVertexNormalsBuffer);
        swap(mVertexColorsBuffer, other.mVertexColorsBuffer);
        swap(mVertexUVBuffer, other.mVertexUVBuffer);
        swap(mVertexWedgeUVBuffer, other.mVertexWedgeUVBuffer);
        swap(mTriangleIndexBuffer, other.mTriangleIndexBuffer);
        swap(mTriangleNormalBuffer, other.mTriangleNormalBuffer);
        swap(mTriangleColorBuffer, other.mTriangleColorBuffer);
        swap(mTriangleTextureIndexBuffer, other.mTriangleTextureIndexBuffer);
        swap(mEdgeIndexBuffer, other.mEdgeIndexBuffer);
        swap(mEdgeNormalBuffer, other.mEdgeNormalBuffer);
        swap(mEdgeColorBuffer, other.mEdgeColorBuffer);

        mWireframeBH.swap(other.mWireframeBH);
        swap(mTextureUnits, other.mTextureUnits);
        swap(mMeshUniforms, other.mMeshUniforms);
    }

    friend void swap(MeshRenderBuffers& a, MeshRenderBuffers& b) { a.swap(b); }

    void update(const MeshType& mesh)
    {
        destroyBGFXBuffers();
        createBGFXBuffers(mesh);
    }

    void bindVertexBuffers(const MeshRenderSettings& mrs) const
    {
        // bgfx allows a maximum number of 4 vertex streams...

        mVertexCoordsBuffer.bind(0);
        mVertexNormalsBuffer.bind(1);
        mVertexColorsBuffer.bind(2);

        if (mrs.isSurfaceColorPerVertexTexcoords()) {
            mVertexUVBuffer.bind(3);
        }
        else if (mrs.isSurfaceColorPerWedgeTexcoords()) {
            mVertexWedgeUVBuffer.bind(3);
        }
    }

    void bindIndexBuffers(
        MeshBufferId indexBufferToBind = MeshBufferId::TRIANGLES) const
    {
        if (indexBufferToBind == MeshBufferId::TRIANGLES) {
            mTriangleIndexBuffer.bind();

            mTriangleNormalBuffer.bind(VCL_MRB_PRIMITIVE_NORMAL_BUFFER);

            mTriangleColorBuffer.bind(VCL_MRB_PRIMITIVE_COLOR_BUFFER);

            mTriangleTextureIndexBuffer.bind(
                VCL_MRB_TRIANGLE_TEXTURE_ID_BUFFER);
        }
        else if (indexBufferToBind == MeshBufferId::EDGES) {
            mEdgeIndexBuffer.bind();

            mEdgeNormalBuffer.bind(VCL_MRB_PRIMITIVE_NORMAL_BUFFER);

            mEdgeColorBuffer.bind(VCL_MRB_PRIMITIVE_COLOR_BUFFER);
        }
    }

    void setWireframeSettings(const MeshRenderSettings& settings) 
    {
        lines::LinesSettings *wireframeSettings = mWireframeBH.getSettings();
        wireframeSettings->setThickness(settings.wireframeWidth());

        if(settings.isWireframeColorUserDefined()) {
            vcl::Color generalColor = settings.wireframeUserColor();
            wireframeSettings->setGeneralColor(lines::LinesVertex::COLOR(generalColor.redF(), generalColor.greenF(), generalColor.blueF(), generalColor.alphaF()));
            wireframeSettings->setColorToUse(lines::ColorToUse::GENERAL_COLOR);
        }

        if(settings.isWireframeColorPerMesh()) {
            // TODO
            // const float* colorPerMesh = Base::meshColorBufferData();
            // wireframeSettings->setGeneralColor(lines::LinesVertex::COLOR(colorPerMesh[0], colorPerMesh[1], colorPerMesh[2], colorPerMesh[3]));
            // wireframeSettings->setColorToUse(lines::ColorToUse::GENERAL_COLOR);
        }

        if(settings.isWireframeColorPerVertex()) {
            wireframeSettings->setColorToUse(lines::ColorToUse::PER_VERTEX_COLOR);
        }
    }

    void drawWireframe(uint viewId) const 
    {
        mWireframeBH.draw(viewId);
    }

    void bindTextures() const
    {
        uint i = VCL_MRB_TEXTURE0; // first slot available is VCL_MRB_TEXTURE0
        for (const auto& ptr : mTextureUnits) {
            ptr->bind(i);
            i++;
        }
    }

    void bindUniforms() const
    {
        mMeshUniforms.bind();
    }

private:
    void createBGFXBuffers(const MeshType& mesh)
    {
        using enum MeshBufferId;

        std::vector<std::pair<uint, uint>>          vwm;
        std::list<uint>                             vtd;
        std::list<std::list<std::pair<uint, uint>>> ftr;

        if constexpr (HasPerFaceWedgeTexCoords<MeshType>) {
            if (mesh.isPerFaceWedgeTexCoordsEnabled()) {
                countVerticesToDuplicateByWedgeTexCoords(mesh, vwm, vtd, ftr);
            }
        }

        TriPolyIndexBiMap indexMap;
        uint              numTris = 0;

        if (mBuffersToFill[toUnderlying(VERTICES)]) {
            // vertex buffer (coordinates)
            createVertexCoordsBuffer(mesh, vwm, vtd, ftr);

            // vertex buffer (normals)
            createVertexNormalsBuffer(mesh, vwm, vtd, ftr);

            // vertex buffer (colors)
            createVertexColorsBuffer(mesh, vwm, vtd, ftr);

            // vertex buffer (UVs)
            createVertexTexCoordsBuffer(mesh, vwm, vtd, ftr);

            // vertex wedges buffer (duplicated vertices)
            createWedgeTexCoordsBuffer(mesh, vwm, vtd, ftr);

            if (mBuffersToFill[toUnderlying(TRIANGLES)]) {
                // triangle index buffer
                createTriangleIndicesBuffer(mesh, vwm, vtd, ftr, indexMap);

                // triangle normal buffer
                createTriangleNormalsBuffer(mesh, indexMap);

                // triangle color buffer
                createTriangleColorsBuffer(mesh, indexMap);

                // triangle wedge texture indices buffer
                createWedgeTextureIndicesBuffer(mesh, indexMap);
            }

            if (mBuffersToFill[toUnderlying(EDGES)]) {
                // edge index buffer
                createEdgeIndicesBuffer(mesh);

                // edge normal buffer
                createEdgeNormalsBuffer(mesh);

                // edge color buffer
                createEdgeColorsBuffer(mesh);
            }

            if (mBuffersToFill[toUnderlying(WIREFRAME)]) {
                // wireframe index buffer
                createWireframeIndicesBuffer(mesh);
            }

            if (mBuffersToFill[toUnderlying(TEXTURES)]) {
                // textures
                createTextureUnits(mesh);
            }
        }

        mMeshUniforms.update(mesh);
    }

    void createVertexCoordsBuffer(
        const MeshType& mesh,
        const auto&     vmw,
        const auto&     vtd,
        const auto&     ftr)
    {
        uint nv = mesh.vertexNumber() + vtd.size();

        auto [buffer, releaseFn] =
            getAllocatedBufferAndReleaseFn<float>(nv * 3);

        vertexCoordsToBuffer(mesh, buffer);
        appendDuplicateVertexCoordsToBuffer(mesh, vtd, buffer);

        mVertexCoordsBuffer.set(
            buffer,
            nv * 3,
            bgfx::Attrib::Position,
            3,
            PrimitiveType::FLOAT,
            false,
            releaseFn);
    }

    void createVertexNormalsBuffer(
        const MeshType& mesh,
        const auto&     vmw,
        const auto&     vtd,
        const auto&     ftr)
    {
        using enum MeshBufferId;

        if constexpr (vcl::HasPerVertexNormal<MeshType>) {
            if (mBuffersToFill[toUnderlying(VERT_NORMALS)]) {
                if (vcl::isPerVertexNormalAvailable(mesh)) {
                    uint nv = mesh.vertexNumber() + vtd.size();

                    auto [buffer, releaseFn] =
                        getAllocatedBufferAndReleaseFn<float>(nv * 3);

                    vertexNormalsToBuffer(mesh, buffer);
                    appendDuplicateVertexNormalsToBuffer(mesh, vtd, buffer);

                    mVertexNormalsBuffer.set(
                        buffer,
                        nv * 3,
                        bgfx::Attrib::Normal,
                        3,
                        PrimitiveType::FLOAT,
                        false,
                        releaseFn);
                }
            }
        }
    }

    void createVertexColorsBuffer(
        const MeshType& mesh,
        const auto&     vmw,
        const auto&     vtd,
        const auto&     ftr)
    {
        using enum MeshBufferId;

        if constexpr (vcl::HasPerVertexColor<MeshType>) {
            if (mBuffersToFill[toUnderlying(VERT_COLORS)]) {
                if (vcl::isPerVertexColorAvailable(mesh)) {
                    uint nv = mesh.vertexNumber() + vtd.size();

                    auto [buffer, releaseFn] =
                        getAllocatedBufferAndReleaseFn<uint>(nv);

                    vertexColorsToBuffer(mesh, buffer, Color::Format::ABGR);
                    appendDuplicateVertexColorsToBuffer(
                        mesh, vtd, buffer, Color::Format::ABGR);

                    mVertexColorsBuffer.set(
                        buffer,
                        nv * 4,
                        bgfx::Attrib::Color0,
                        4,
                        PrimitiveType::UCHAR,
                        true,
                        releaseFn);
                }
            }
        }
    }

    void createVertexTexCoordsBuffer(
        const MeshType& mesh,
        const auto&     vmw,
        const auto&     vtd,
        const auto&     ftr)
    {
        using enum MeshBufferId;

        if constexpr (vcl::HasPerVertexTexCoord<MeshType>) {
            if (mBuffersToFill[toUnderlying(VERT_TEXCOORDS)]) {
                if (vcl::isPerVertexTexCoordAvailable(mesh)) {
                    uint nv = mesh.vertexNumber() + vtd.size();

                    auto [buffer, releaseFn] =
                        getAllocatedBufferAndReleaseFn<float>(nv * 2);

                    vertexTexCoordsToBuffer(mesh, buffer);
                    appendDuplicateVertexTexCoordsToBuffer(mesh, vtd, buffer);

                    mVertexUVBuffer.set(
                        buffer,
                        nv * 2,
                        bgfx::Attrib::TexCoord0,
                        2,
                        PrimitiveType::FLOAT,
                        false,
                        releaseFn);
                }
            }
        }
    }

    void createWedgeTexCoordsBuffer(
        const MeshType& mesh,
        const auto&     vmw,
        const auto&     vtd,
        const auto&     ftr)
    {
        using enum MeshBufferId;

        if constexpr (vcl::HasPerFaceWedgeTexCoords<MeshType>) {
            if (mBuffersToFill[toUnderlying(WEDGE_TEXCOORDS)]) {
                if (isPerFaceWedgeTexCoordsAvailable(mesh)) {
                    uint nv = mesh.vertexNumber() + vtd.size();

                    auto [buffer, releaseFn] =
                        getAllocatedBufferAndReleaseFn<float>(nv * 2);

                    wedgeTexCoordsAsDuplicatedVertexTexCoordsToBuffer(
                        mesh, vmw, ftr, buffer);

                    mVertexWedgeUVBuffer.set(
                        buffer,
                        nv * 2,
                        bgfx::Attrib::TexCoord1,
                        2,
                        PrimitiveType::FLOAT,
                        false,
                        releaseFn);
                }
            }
        }
    }

    void createTriangleIndicesBuffer(
        const MeshType&    mesh,
        const auto&        vmw,
        const auto&        vtd,
        const auto&        ftr,
        TriPolyIndexBiMap& indexMap)
    {
        using enum MeshBufferId;

        if constexpr (vcl::HasFaces<MeshType>) {
            const uint NUM_TRIS = vcl::countTriangulatedTriangles(mesh);

            auto [buffer, releaseFn] =
                getAllocatedBufferAndReleaseFn<uint>(NUM_TRIS * 3);

            triangulatedFaceIndicesToBuffer(
                mesh, buffer, indexMap, MatrixStorageType::ROW_MAJOR, NUM_TRIS);
            replaceTriangulatedFaceIndicesByVertexDuplicationToBuffer(
                mesh, vtd, ftr, indexMap, buffer);

            mTriangleIndexBuffer.set(buffer, NUM_TRIS * 3, true, releaseFn);
        }
    }

    void createTriangleNormalsBuffer(
        const MeshType&          mesh,
        const TriPolyIndexBiMap& indexMap)
    {
        using enum MeshBufferId;

        if constexpr (vcl::HasPerFaceNormal<MeshType>) {
            if (mBuffersToFill[toUnderlying(TRI_NORMALS)]) {
                if (vcl::isPerFaceNormalAvailable(mesh)) {
                    const uint NUM_TRIS = indexMap.triangleNumber();

                    auto [buffer, releaseFn] =
                        getAllocatedBufferAndReleaseFn<float>(NUM_TRIS * 3);

                    triangulatedFaceNormalsToBuffer(
                        mesh, buffer, indexMap, MatrixStorageType::ROW_MAJOR);

                    mTriangleNormalBuffer.setForCompute(
                        buffer,
                        NUM_TRIS * 3,
                        PrimitiveType::FLOAT,
                        bgfx::Access::Read,
                        releaseFn);
                }
            }
        }
    }

    void createTriangleColorsBuffer(
        const MeshType&          mesh,
        const TriPolyIndexBiMap& indexMap)
    {
        using enum MeshBufferId;

        if constexpr (vcl::HasPerFaceColor<MeshType>) {
            if (mBuffersToFill[toUnderlying(TRI_COLORS)]) {
                if (vcl::isPerFaceColorAvailable(mesh)) {
                    const uint NUM_TRIS = indexMap.triangleNumber();

                    auto [buffer, releaseFn] =
                        getAllocatedBufferAndReleaseFn<uint>(NUM_TRIS);

                    triangulatedFaceColorsToBuffer(
                        mesh, buffer, indexMap, Color::Format::ABGR);

                    mTriangleColorBuffer.setForCompute(
                        buffer,
                        NUM_TRIS,
                        PrimitiveType::UINT,
                        bgfx::Access::Read,
                        releaseFn);
                }
            }
        }
    }

    void createWedgeTextureIndicesBuffer(
        const MeshType&          mesh,
        const TriPolyIndexBiMap& indexMap)
    {
        using enum MeshBufferId;

        if constexpr (vcl::HasPerFaceWedgeTexCoords<MeshType>) {
            if (mBuffersToFill[toUnderlying(WEDGE_TEXCOORDS)]) {
                if (isPerFaceWedgeTexCoordsAvailable(mesh)) {
                    const uint NUM_TRIS = indexMap.triangleNumber();

                    auto [buffer, releaseFn] =
                        getAllocatedBufferAndReleaseFn<uint>(NUM_TRIS);

                    triangulatedFaceWedgeTexCoordIndicesToBuffer(
                        mesh, buffer, indexMap);

                    mTriangleTextureIndexBuffer.setForCompute(
                        buffer,
                        NUM_TRIS,
                        PrimitiveType::UINT,
                        bgfx::Access::Read,
                        releaseFn);
                }
            }
        }
    }

    void createEdgeIndicesBuffer(const MeshType& mesh)
    {
        if constexpr (vcl::HasEdges<MeshType>) {
            auto [buffer, releaseFn] =
                getAllocatedBufferAndReleaseFn<uint>(mesh.edgeNumber() * 2);

            edgeIndicesToBuffer(mesh, buffer);

            mEdgeIndexBuffer.set(buffer, mesh.edgeNumber() * 2);
        }
    }

    void createEdgeNormalsBuffer(const MeshType& mesh)
    {
        using enum MeshBufferId;

        if constexpr (vcl::HasPerEdgeNormal<MeshType>) {
            if (mBuffersToFill[toUnderlying(EDGE_NORMALS)]) {
                if (vcl::isPerEdgeNormalAvailable(mesh)) {
                    auto [buffer, releaseFn] =
                        getAllocatedBufferAndReleaseFn<float>(
                            mesh.edgeNumber() * 3);

                    edgeNormalsToBuffer(mesh, buffer);

                    mEdgeNormalBuffer.setForCompute(
                        buffer,
                        mesh.edgeNumber() * 3,
                        PrimitiveType::FLOAT,
                        bgfx::Access::Read,
                        releaseFn);
                }
            }
        }
    }

    void createEdgeColorsBuffer(const MeshType& mesh)
    {
        using enum MeshBufferId;

        if constexpr (vcl::HasPerEdgeColor<MeshType>) {
            if (mBuffersToFill[toUnderlying(EDGE_COLORS)]) {
                if (vcl::isPerEdgeColorAvailable(mesh)) {
                    auto [buffer, releaseFn] =
                        getAllocatedBufferAndReleaseFn<uint>(mesh.edgeNumber());

                    edgeColorsToBuffer(mesh, buffer, Color::Format::ABGR);

                    mEdgeColorBuffer.setForCompute(
                        buffer,
                        mesh.edgeNumber(),
                        PrimitiveType::UINT,
                        bgfx::Access::Read,
                        releaseFn);
                }
            }
        }
    }

    void createWireframeIndicesBuffer(const MeshType& mesh)
    {
        using enum MeshBufferId;

        if constexpr (vcl::HasFaces<MeshType>) {
            // TODO: DATA DUPLICATION
            // Heavy refactoring needed here
            std::vector<lines::LinesVertex> wireframe;
            wireframe.reserve(mesh.faceNumber() * 3);
            for (const auto& f : mesh.faces()) {
                for (uint i = 0; i < f.vertexNumber(); ++i) {
                    const auto& p0 = f.vertex(i)->coord();
                    const auto& p1 = f.vertexMod((i + 1))->coord();
                    const vcl::Color& c0 = f.vertex(i)->color();
                    const vcl::Color& c1 = f.vertexMod((i + 1))->color();
                    // TODO: NORMALS CAN ALSO NOT BE AVAILABLE
                    const auto& n0 = f.vertex(i)->normal();
                    const auto& n1 = f.vertexMod((i + 1))->normal();

                    wireframe.push_back(lines::LinesVertex(
                        p0.x(), p0.y(), p0.z(),
                        lines::LinesVertex::COLOR(
                            c0.redF(), c0.greenF(), c0.blueF(), c0.alphaF()),
                        n0.x(), n0.y(), n0.z()));

                    wireframe.push_back(lines::LinesVertex(
                        p1.x(), p1.y(), p1.z(),
                        lines::LinesVertex::COLOR(
                            c1.redF(), c1.greenF(), c1.blueF(), c1.alphaF()),
                        n1.x(), n1.y(), n1.z()));
                }
            }
            // wireframe index buffer
            mWireframeBH =
                lines::CPUGeneratedLines(wireframe);

            // TODO: Should Be:
            // const uint NUM_EDGES =
            // vcl::countPerFaceVertexReferences(mesh);

            // auto [buffer, releaseFn] =
            //    getAllocatedBufferAndReleaseFn<uint>(NUM_EDGES * 2);

            // wireframeIndicesToBuffer(mesh, buffer);

<<<<<<< HEAD
            // mWireframeIndexBuffer.set(buffer, NUM_EDGES *2, true,
            // releaseFn);
=======
            mWireframeIndexBuffer.set(buffer, NUM_EDGES * 2, true, releaseFn);
>>>>>>> 371f6216
        }
    }

    void createTextureUnits(const MeshType& mesh)
    {
        if constexpr (vcl::HasTexturePaths<MeshType>) {
            mTextureUnits.reserve(mesh.textureNumber());
            for (uint i = 0; i < mesh.textureNumber(); ++i) {
                vcl::Image txt;
                if constexpr (vcl::HasTextureImages<MeshType>) {
                    if (mesh.texture(i).image().isNull()) {
                        txt = vcl::Image(
                            mesh.meshBasePath() + mesh.texturePath(i));
                    }
                    else {
                        txt = mesh.texture(i).image();
                    }
                }
                else {
                    txt = vcl::Image(mesh.meshBasePath() + mesh.texturePath(i));
                }
                txt.mirror();

                const uint size = txt.width() * txt.height();

                auto [buffer, releaseFn] =
                    getAllocatedBufferAndReleaseFn<uint>(size);

                const uint* tdata = reinterpret_cast<const uint*>(txt.data());

                std::copy(tdata, tdata + size, buffer);

                auto tu = std::make_unique<TextureUnit>();
                tu->set(
                    buffer,
                    vcl::Point2i(txt.width(), txt.height()),
                    "s_tex" + std::to_string(i),
                    false,
                    releaseFn);

                mTextureUnits.push_back(std::move(tu));
            }
        }
    }

    void destroyBGFXBuffers() { mTextureUnits.clear(); }

    template<typename T>
    std::pair<T*, bgfx::ReleaseFn> getAllocatedBufferAndReleaseFn(uint size)
    {
        T* buffer = new T[size];

        return std::make_pair(buffer, [](void* ptr, void*) {
            delete[] static_cast<T*>(ptr);
        });
    }
};

} // namespace vcl

#endif // VCL_BGFX_DRAWABLE_MESH_MESH_RENDER_BUFFERS_H<|MERGE_RESOLUTION|>--- conflicted
+++ resolved
@@ -29,16 +29,13 @@
 #include <vclib/algorithms/mesh/import_export/export_buffer.h>
 #include <vclib/algorithms/mesh/stat/topology.h>
 #include <vclib/bgfx/buffers.h>
-<<<<<<< HEAD
 #include <vclib/bgfx/drawable/lines/drawable_lines.h>
 #include <vclib/bgfx/drawable/lines/lines/cpu_generated_lines.h>
 #include <vclib/bgfx/drawable/lines/lines/gpu_generated_lines.h>
 #include <vclib/bgfx/drawable/lines/lines/instancing_based_lines.h>
 #include <vclib/bgfx/drawable/lines/lines/indirect_based_lines.h>
 #include <vclib/bgfx/drawable/lines/lines/texture_based_lines.h>
-=======
 #include <vclib/bgfx/drawable/uniforms/drawable_mesh_uniforms.h>
->>>>>>> 371f6216
 #include <vclib/bgfx/texture_unit.h>
 #include <vclib/render/drawable/mesh/mesh_buffer_id.h>
 #include <vclib/render/drawable/mesh/mesh_render_settings.h>
@@ -649,12 +646,8 @@
 
             // wireframeIndicesToBuffer(mesh, buffer);
 
-<<<<<<< HEAD
             // mWireframeIndexBuffer.set(buffer, NUM_EDGES *2, true,
             // releaseFn);
-=======
-            mWireframeIndexBuffer.set(buffer, NUM_EDGES * 2, true, releaseFn);
->>>>>>> 371f6216
         }
     }
 
