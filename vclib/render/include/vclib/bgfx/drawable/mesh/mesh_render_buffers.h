--- conflicted
+++ resolved
@@ -29,20 +29,16 @@
 #include <vclib/algorithms/mesh/import_export/export_buffer.h>
 #include <vclib/algorithms/mesh/stat/topology.h>
 #include <vclib/bgfx/buffers.h>
-<<<<<<< HEAD
-#include <vclib/render/drawable/mesh/mesh_render_data.h>
 #include <vclib/bgfx/drawable/lines/drawable_lines.h>
 #include <vclib/bgfx/drawable/lines/lines/cpu_generated_lines.h>
 #include <vclib/bgfx/drawable/lines/lines/gpu_generated_lines.h>
 #include <vclib/bgfx/drawable/lines/lines/instancing_based_lines.h>
 #include <vclib/bgfx/drawable/lines/lines/indirect_based_lines.h>
 #include <vclib/bgfx/drawable/lines/lines/texture_based_lines.h>
-=======
 #include <vclib/bgfx/texture_unit.h>
 #include <vclib/render/drawable/mesh/mesh_buffer_id.h>
 #include <vclib/render/drawable/mesh/mesh_render_settings.h>
 #include <vclib/space/core/image.h>
->>>>>>> e6dad088
 
 #include <bgfx/bgfx.h>
 
@@ -70,12 +66,7 @@
     IndexBuffer mEdgeNormalBuffer;
     IndexBuffer mEdgeColorBuffer;
 
-<<<<<<< HEAD
     lines::CPUGeneratedLines mWireframeBH;
-=======
-    // TODO: manage wireframe with proper lines
-    IndexBuffer mWireframeIndexBuffer;
->>>>>>> e6dad088
 
     std::vector<std::unique_ptr<TextureUnit>> mTextureUnits;
 
@@ -90,16 +81,7 @@
         createBGFXBuffers(mesh);
     }
 
-<<<<<<< HEAD
-    MeshRenderBuffers(const MeshRenderBuffers& other) : Base(other)
-    {
-        // each object has its own bgfx buffers
-        createBGFXBuffers();
-        mWireframeBH.setSettings(*other.mWireframeBH.getSettings());
-    }
-=======
     MeshRenderBuffers(const MeshRenderBuffers& other) = delete;
->>>>>>> e6dad088
 
     MeshRenderBuffers(MeshRenderBuffers&& other) { swap(other); }
 
@@ -129,14 +111,9 @@
         swap(mEdgeIndexBuffer, other.mEdgeIndexBuffer);
         swap(mEdgeNormalBuffer, other.mEdgeNormalBuffer);
         swap(mEdgeColorBuffer, other.mEdgeColorBuffer);
-<<<<<<< HEAD
-        swap(mTexturesH, other.mTexturesH);
 
         mWireframeBH.swap(other.mWireframeBH);
-=======
-        swap(mWireframeIndexBuffer, other.mWireframeIndexBuffer);
         swap(mTextureUnits, other.mTextureUnits);
->>>>>>> e6dad088
     }
 
     friend void swap(MeshRenderBuffers& a, MeshRenderBuffers& b) { a.swap(b); }
@@ -183,7 +160,6 @@
 
             mEdgeColorBuffer.bind(VCL_MRB_PRIMITIVE_COLOR_BUFFER);
         }
-<<<<<<< HEAD
     }
 
     void setWireframeSettings(const MeshRenderSettings& settings) 
@@ -198,17 +174,14 @@
         }
 
         if(settings.isWireframeColorPerMesh()) {
-            const float* colorPerMesh = Base::meshColorBufferData();
-            wireframeSettings->setGeneralColor(lines::LinesVertex::COLOR(colorPerMesh[0], colorPerMesh[1], colorPerMesh[2], colorPerMesh[3]));
-            wireframeSettings->setColorToUse(lines::ColorToUse::GENERAL_COLOR);
+            // TODO
+            // const float* colorPerMesh = Base::meshColorBufferData();
+            // wireframeSettings->setGeneralColor(lines::LinesVertex::COLOR(colorPerMesh[0], colorPerMesh[1], colorPerMesh[2], colorPerMesh[3]));
+            // wireframeSettings->setColorToUse(lines::ColorToUse::GENERAL_COLOR);
         }
 
         if(settings.isWireframeColorPerVertex()) {
             wireframeSettings->setColorToUse(lines::ColorToUse::PER_VERTEX_COLOR);
-=======
-        else if (indexBufferToBind == MeshBufferId::WIREFRAME) {
-            mWireframeIndexBuffer.bind();
->>>>>>> e6dad088
         }
     }
 
@@ -599,11 +572,6 @@
         }
     }
 
-<<<<<<< HEAD
-        // wireframe index buffer
-        if (Base::wireframeBufferData()) {
-            mWireframeBH = lines::CPUGeneratedLines(*Base::wireframeBufferData());
-=======
     void createEdgeColorsBuffer(const MeshType& mesh)
     {
         using enum MeshBufferId;
@@ -625,7 +593,6 @@
                         releaseFn);
                 }
             }
->>>>>>> e6dad088
         }
     }
 
@@ -634,15 +601,19 @@
         using enum MeshBufferId;
 
         if constexpr (vcl::HasFaces<MeshType>) {
-            const uint NUM_EDGES = vcl::countPerFaceVertexReferences(mesh);
-
-            auto [buffer, releaseFn] =
-                getAllocatedBufferAndReleaseFn<uint>(NUM_EDGES * 2);
-
-            wireframeIndicesToBuffer(mesh, buffer);
-
-            mWireframeIndexBuffer.set(buffer, NUM_EDGES *2, true, releaseFn);
-        }
+            // const uint NUM_EDGES = vcl::countPerFaceVertexReferences(mesh);
+
+            // auto [buffer, releaseFn] =
+            //    getAllocatedBufferAndReleaseFn<uint>(NUM_EDGES * 2);
+
+            // wireframeIndicesToBuffer(mesh, buffer);
+
+            // mWireframeIndexBuffer.set(buffer, NUM_EDGES *2, true, releaseFn);
+        }
+        // WAS:
+        // wireframe index buffer
+        // if (Base::wireframeBufferData()) {
+        //    mWireframeBH = lines::CPUGeneratedLines(*Base::wireframeBufferData());
     }
 
     void createTextureUnits(const MeshType& mesh)
@@ -689,13 +660,6 @@
 
     void destroyBGFXBuffers()
     {
-<<<<<<< HEAD
-        for (auto [th, uh] : mTexturesH) {
-            bgfx::destroy(th);
-            bgfx::destroy(uh);
-        }
-        mTexturesH.clear();
-=======
         mTextureUnits.clear();
     }
 
@@ -708,7 +672,6 @@
         return std::make_pair(buffer, [](void* ptr, void*) {
             delete[] static_cast<T*>(ptr);
         });
->>>>>>> e6dad088
     }
 
 };
