/*****************************************************************************
 * VCLib                                                                     *
 * Visual Computing Library                                                  *
 *                                                                           *
 * Copyright(C) 2021-2025                                                    *
 * Visual Computing Lab                                                      *
 * ISTI - Italian National Research Council                                  *
 *                                                                           *
 * All rights reserved.                                                      *
 *                                                                           *
 * This program is free software; you can redistribute it and/or modify      *
 * it under the terms of the Mozilla Public License Version 2.0 as published *
 * by the Mozilla Foundation; either version 2 of the License, or            *
 * (at your option) any later version.                                       *
 *                                                                           *
 * This program is distributed in the hope that it will be useful,           *
 * but WITHOUT ANY WARRANTY; without even the implied warranty of            *
 * MERCHANTABILITY or FITNESS FOR A PARTICULAR PURPOSE. See the              *
 * Mozilla Public License Version 2.0                                        *
 * (https://www.mozilla.org/en-US/MPL/2.0/) for more details.                *
 ****************************************************************************/

#ifndef VCL_BGFX_DRAWABLE_MESH_MESH_RENDER_BUFFERS_H
#define VCL_BGFX_DRAWABLE_MESH_MESH_RENDER_BUFFERS_H

#include "mesh_render_buffers_macros.h"

#include <vclib/bgfx/buffers.h>
#include <vclib/render/drawable/mesh/mesh_render_data.h>
#include <vclib/bgfx/drawable/lines/drawable_lines.h>
#include <vclib/bgfx/drawable/lines/lines/cpu_generated_lines.h>
#include <vclib/bgfx/drawable/lines/lines/gpu_generated_lines.h>
#include <vclib/bgfx/drawable/lines/lines/instancing_based_lines.h>
#include <vclib/bgfx/drawable/lines/lines/indirect_based_lines.h>
#include <vclib/bgfx/drawable/lines/lines/texture_based_lines.h>

#include <bgfx/bgfx.h>

namespace vcl {

template<MeshConcept MeshType>
class MeshRenderBuffers : public vcl::MeshRenderData<MeshType>
{
    using Base = vcl::MeshRenderData<MeshType>;

    VertexBuffer mVertexCoordsBuffer;
    VertexBuffer mVertexNormalsBuffer;
    VertexBuffer mVertexColorsBuffer;
    VertexBuffer mVertexUVBuffer;
    VertexBuffer mVertexWedgeUVBuffer;

    IndexBuffer mTriangleIndexBuffer;
    IndexBuffer mTriangleNormalBuffer;
    IndexBuffer mTriangleColorBuffer;

    IndexBuffer mTriangleTextureIndexBuffer;

    // TODO: manage wireframe with proper lines
    IndexBuffer mEdgeIndexBuffer;
    IndexBuffer mEdgeNormalBuffer;
    IndexBuffer mEdgeColorBuffer;

<<<<<<< HEAD
    lines::CPUGeneratedLines mWireframeBH;
=======
    // TODO: manage wireframe with proper lines
    bgfx::IndexBufferHandle mWireframeIndexBH = BGFX_INVALID_HANDLE;
>>>>>>> 2d434df2

    // TODO: manage with a TextureUnit class
    std::vector<std::pair<bgfx::TextureHandle, bgfx::UniformHandle>> mTexturesH;

public:
    MeshRenderBuffers() = default;

<<<<<<< HEAD
    MeshRenderBuffers(const MeshType& mesh, uint buffersToFill = Base::ALL) : Base(mesh, buffersToFill)
=======
    MeshRenderBuffers(
        const MeshType& mesh,
        BuffersToFill   buffersToFill = BUFFERS_TO_FILL_ALL) :
            Base(mesh, buffersToFill)
>>>>>>> 2d434df2
    {
        createBGFXBuffers();
    }

    MeshRenderBuffers(const MeshRenderBuffers& other) : Base(other)
    {
        // each object has its own bgfx buffers
        createBGFXBuffers();
        mWireframeBH.setSettings(*other.mWireframeBH.getSettings());
    }

    MeshRenderBuffers(MeshRenderBuffers&& other) { swap(other); }

    ~MeshRenderBuffers() { destroyBGFXBuffers(); }

    MeshRenderBuffers& operator=(MeshRenderBuffers other)
    {
        swap(other);
        return *this;
    }

    void swap(MeshRenderBuffers& other)
    {
        using std::swap;
        swap((Base&) *this, (Base&) other);
<<<<<<< HEAD
        swap(mVertexCoordBH, other.mVertexCoordBH);
        swap(mVertexNormalBH, other.mVertexNormalBH);
        swap(mVertexColorBH, other.mVertexColorBH);
        swap(mVertexUVBH, other.mVertexUVBH);
        swap(mVertexWedgeUVBH, other.mVertexWedgeUVBH);
        swap(mTriangleIndexBH, other.mTriangleIndexBH);
        swap(mTriangleNormalBH, other.mTriangleNormalBH);
        swap(mTriangleColorBH, other.mTriangleColorBH);
        swap(mTriangleTextureIndexBH, other.mTriangleTextureIndexBH);
        swap(mEdgeIndexBH, other.mEdgeIndexBH);
        swap(mEdgeNormalBH, other.mEdgeNormalBH);
        swap(mEdgeColorBH, other.mEdgeColorBH);
=======
        swap(mVertexCoordsBuffer, other.mVertexCoordsBuffer);
        swap(mVertexNormalsBuffer, other.mVertexNormalsBuffer);
        swap(mVertexColorsBuffer, other.mVertexColorsBuffer);
        swap(mVertexUVBuffer, other.mVertexUVBuffer);
        swap(mVertexWedgeUVBuffer, other.mVertexWedgeUVBuffer);
        swap(mTriangleIndexBuffer, other.mTriangleIndexBuffer);
        swap(mTriangleNormalBuffer, other.mTriangleNormalBuffer);
        swap(mTriangleColorBuffer, other.mTriangleColorBuffer);
        swap(mTriangleTextureIndexBuffer, other.mTriangleTextureIndexBuffer);
        swap(mEdgeIndexBuffer, other.mEdgeIndexBuffer);
        swap(mEdgeNormalBuffer, other.mEdgeNormalBuffer);
        swap(mEdgeColorBuffer, other.mEdgeColorBuffer);
        swap(mWireframeIndexBH, other.mWireframeIndexBH);
>>>>>>> 2d434df2
        swap(mTexturesH, other.mTexturesH);

        mWireframeBH.swap(other.mWireframeBH);
    }

    friend void swap(MeshRenderBuffers& a, MeshRenderBuffers& b) { a.swap(b); }

    void update(const MeshType& mesh)
    {
        Base::update(mesh);
        destroyBGFXBuffers();
        createBGFXBuffers();
    }

    void bindVertexBuffers(const MeshRenderSettings& mrs) const
    {
        // bgfx allows a maximum number of 4 vertex streams...

        mVertexCoordsBuffer.bind(0);
        mVertexNormalsBuffer.bind(1);
        mVertexColorsBuffer.bind(2);

        if (mrs.isSurfaceColorPerVertexTexcoords()) {
            mVertexUVBuffer.bind(3);
        }
        else if (mrs.isSurfaceColorPerWedgeTexcoords()) {
            mVertexWedgeUVBuffer.bind(3);
        }
    }

    void bindIndexBuffers(
        MeshBufferId indexBufferToBind = MeshBufferId::TRIANGLES) const
    {
        if (indexBufferToBind == MeshBufferId::TRIANGLES) {
            mTriangleIndexBuffer.bind();

            mTriangleNormalBuffer.bind(VCL_MRB_PRIMITIVE_NORMAL_BUFFER);

            mTriangleColorBuffer.bind(VCL_MRB_PRIMITIVE_COLOR_BUFFER);

            mTriangleTextureIndexBuffer.bind(
                VCL_MRB_TRIANGLE_TEXTURE_ID_BUFFER);
        }
        else if (indexBufferToBind == MeshBufferId::EDGES) {
            mEdgeIndexBuffer.bind();

            mEdgeNormalBuffer.bind(VCL_MRB_PRIMITIVE_NORMAL_BUFFER);

            mEdgeColorBuffer.bind(VCL_MRB_PRIMITIVE_COLOR_BUFFER);
        }
<<<<<<< HEAD
    }

    void setWireframeSettings(const MeshRenderSettings& settings) 
    {
        lines::LinesSettings *wireframeSettings = mWireframeBH.getSettings();
        wireframeSettings->setThickness(settings.wireframeWidth());

        if(settings.isWireframeColorUserDefined()) {
            vcl::Color generalColor = settings.wireframeUserColor();
            wireframeSettings->setGeneralColor(lines::LinesVertex::COLOR(generalColor.redF(), generalColor.greenF(), generalColor.blueF(), generalColor.alphaF()));
            wireframeSettings->setColorToUse(lines::ColorToUse::GENERAL_COLOR);
        }

        if(settings.isWireframeColorPerMesh()) {
            const float* colorPerMesh = Base::meshColorBufferData();
            wireframeSettings->setGeneralColor(lines::LinesVertex::COLOR(colorPerMesh[0], colorPerMesh[1], colorPerMesh[2], colorPerMesh[3]));
            wireframeSettings->setColorToUse(lines::ColorToUse::GENERAL_COLOR);
=======
        else if (indexBufferToBind == MeshBufferId::WIREFRAME) {
            bgfx::setIndexBuffer(mWireframeIndexBH);
>>>>>>> 2d434df2
        }

        if(settings.isWireframeColorPerVertex()) {
            wireframeSettings->setColorToUse(lines::ColorToUse::PER_VERTEX_COLOR);
        }
    }

    void drawWireframe(uint viewId) const 
    {
        mWireframeBH.draw(viewId);
    }

    void bindTextures() const
    {
        uint i = VCL_MRB_TEXTURE0; // first slot available is VCL_MRB_TEXTURE0
        for (auto [th, uh] : mTexturesH) {
            bgfx::setTexture(i, uh, th);
            i++;
        }
    }

private:
    void createBGFXBuffers()
    {
        mVertexCoordsBuffer.set(
            Base::vertexBufferData(),
            Base::vertexNumber() * 3,
            bgfx::Attrib::Position,
            3,
            PrimitiveType::FLOAT);

        // vertex buffer (normals)
        if (Base::vertexNormalBufferData()) {
            mVertexNormalsBuffer.set(
                Base::vertexNormalBufferData(),
                Base::vertexNumber() * 3,
                bgfx::Attrib::Normal,
                3,
                PrimitiveType::FLOAT);
        }

        // vertex buffer (colors)
        if (Base::vertexColorBufferData()) {
            mVertexColorsBuffer.set(
                Base::vertexColorBufferData(),
                Base::vertexNumber() * 4,
                bgfx::Attrib::Color0,
                4,
                PrimitiveType::UCHAR,
                true);
        }

        // vertex buffer (UVs)
        if (Base::vertexTexCoordsBufferData()) {
            mVertexUVBuffer.set(
                Base::vertexTexCoordsBufferData(),
                Base::vertexNumber() * 2,
                bgfx::Attrib::TexCoord0,
                2,
                PrimitiveType::FLOAT);
        }

        // vertex wedges buffer (duplicated vertices)
        if (Base::wedgeTexCoordsBufferData()) {
            mVertexWedgeUVBuffer.set(
                Base::wedgeTexCoordsBufferData(),
                Base::vertexNumber() * 2,
                bgfx::Attrib::TexCoord1,
                2,
                PrimitiveType::FLOAT);
        }

        // triangle index buffer
        if (Base::triangleBufferData()) {
            mTriangleIndexBuffer.set(
                Base::triangleBufferData(), Base::triangleBufferSize());
        }

        // triangle normal buffer
        if (Base::triangleNormalBufferData()) {
            mTriangleNormalBuffer.setForCompute(
                Base::triangleNormalBufferData(),
                Base::triangleNumber() * 3,
                PrimitiveType::FLOAT);
        }

        // triangle color buffer
        if (Base::triangleColorBufferData()) {
            mTriangleColorBuffer.setForCompute(
                Base::triangleColorBufferData(),
                Base::triangleNumber(),
                PrimitiveType::UINT);
        }

        // triangle wedge UV buffer
        if (Base::wedgeTexCoordsBufferData()) {
            assert(Base::wedgeTextureIDsBufferData());

            mTriangleTextureIndexBuffer.setForCompute(
                Base::wedgeTextureIDsBufferData(),
                Base::triangleNumber(),
                PrimitiveType::UINT);
        }

        // edge index buffer
        if (Base::edgeBufferData()) {
            mEdgeIndexBuffer.set(
                Base::edgeBufferData(), Base::edgeBufferSize());
        }

        // edge normal buffer
        if (Base::edgeNormalBufferData()) {
            mEdgeNormalBuffer.setForCompute(
                Base::edgeNormalBufferData(),
                Base::edgeNumber() * 3,
                PrimitiveType::FLOAT);
        }

        // edge color buffer
        if (Base::edgeColorBufferData()) {
            mEdgeColorBuffer.setForCompute(
                Base::edgeColorBufferData(),
                Base::edgeNumber(),
                PrimitiveType::UINT);
        }

        // wireframe index buffer
        if (Base::wireframeBufferData()) {
            mWireframeBH = lines::CPUGeneratedLines(*Base::wireframeBufferData());
        }

        // textures
        if (Base::textureNumber() > 0) {
            mTexturesH.reserve(Base::textureNumber());

            for (uint i = 0; i < Base::textureNumber(); ++i) {
                vcl::Point2i tSize = Base::textureSize(i);

                uint tBufSize = tSize.x() * tSize.y() * 4;

                auto th = bgfx::createTexture2D(
                    tSize.x(),
                    tSize.y(),
                    false,
                    1,
                    bgfx::TextureFormat::RGBA8,
                    0,
                    bgfx::makeRef(Base::textureBufferData(i), tBufSize));

                std::string uniformName = "s_tex" + std::to_string(i);

                auto uh = bgfx::createUniform(
                    uniformName.c_str(), bgfx::UniformType::Sampler);

                mTexturesH.push_back(std::make_pair(th, uh));
            }
        }
    }

    void destroyBGFXBuffers()
    {
<<<<<<< HEAD
        if (bgfx::isValid(mVertexCoordBH))
            bgfx::destroy(mVertexCoordBH);

        if (bgfx::isValid(mVertexNormalBH))
            bgfx::destroy(mVertexNormalBH);

        if (bgfx::isValid(mVertexColorBH))
            bgfx::destroy(mVertexColorBH);

        if (bgfx::isValid(mVertexUVBH))
            bgfx::destroy(mVertexUVBH);

        if (bgfx::isValid(mVertexWedgeUVBH))
            bgfx::destroy(mVertexWedgeUVBH);

        if (bgfx::isValid(mTriangleIndexBH))
            bgfx::destroy(mTriangleIndexBH);

        if (bgfx::isValid(mTriangleNormalBH))
            bgfx::destroy(mTriangleNormalBH);

        if (bgfx::isValid(mTriangleColorBH))
            bgfx::destroy(mTriangleColorBH);

        if (bgfx::isValid(mTriangleTextureIndexBH))
            bgfx::destroy(mTriangleTextureIndexBH);

        if (bgfx::isValid(mEdgeIndexBH))
            bgfx::destroy(mEdgeIndexBH);

        if (bgfx::isValid(mEdgeNormalBH))
            bgfx::destroy(mEdgeNormalBH);

        if (bgfx::isValid(mEdgeColorBH))
            bgfx::destroy(mEdgeColorBH);
=======
        if (bgfx::isValid(mWireframeIndexBH))
            bgfx::destroy(mWireframeIndexBH);
>>>>>>> 2d434df2

        for (auto [th, uh] : mTexturesH) {
            bgfx::destroy(th);
            bgfx::destroy(uh);
        }
        mTexturesH.clear();
    }
};

} // namespace vcl

#endif // VCL_BGFX_DRAWABLE_MESH_MESH_RENDER_BUFFERS_H<|MERGE_RESOLUTION|>--- conflicted
+++ resolved
@@ -60,12 +60,7 @@
     IndexBuffer mEdgeNormalBuffer;
     IndexBuffer mEdgeColorBuffer;
 
-<<<<<<< HEAD
     lines::CPUGeneratedLines mWireframeBH;
-=======
-    // TODO: manage wireframe with proper lines
-    bgfx::IndexBufferHandle mWireframeIndexBH = BGFX_INVALID_HANDLE;
->>>>>>> 2d434df2
 
     // TODO: manage with a TextureUnit class
     std::vector<std::pair<bgfx::TextureHandle, bgfx::UniformHandle>> mTexturesH;
@@ -73,14 +68,10 @@
 public:
     MeshRenderBuffers() = default;
 
-<<<<<<< HEAD
-    MeshRenderBuffers(const MeshType& mesh, uint buffersToFill = Base::ALL) : Base(mesh, buffersToFill)
-=======
     MeshRenderBuffers(
         const MeshType& mesh,
         BuffersToFill   buffersToFill = BUFFERS_TO_FILL_ALL) :
             Base(mesh, buffersToFill)
->>>>>>> 2d434df2
     {
         createBGFXBuffers();
     }
@@ -106,20 +97,6 @@
     {
         using std::swap;
         swap((Base&) *this, (Base&) other);
-<<<<<<< HEAD
-        swap(mVertexCoordBH, other.mVertexCoordBH);
-        swap(mVertexNormalBH, other.mVertexNormalBH);
-        swap(mVertexColorBH, other.mVertexColorBH);
-        swap(mVertexUVBH, other.mVertexUVBH);
-        swap(mVertexWedgeUVBH, other.mVertexWedgeUVBH);
-        swap(mTriangleIndexBH, other.mTriangleIndexBH);
-        swap(mTriangleNormalBH, other.mTriangleNormalBH);
-        swap(mTriangleColorBH, other.mTriangleColorBH);
-        swap(mTriangleTextureIndexBH, other.mTriangleTextureIndexBH);
-        swap(mEdgeIndexBH, other.mEdgeIndexBH);
-        swap(mEdgeNormalBH, other.mEdgeNormalBH);
-        swap(mEdgeColorBH, other.mEdgeColorBH);
-=======
         swap(mVertexCoordsBuffer, other.mVertexCoordsBuffer);
         swap(mVertexNormalsBuffer, other.mVertexNormalsBuffer);
         swap(mVertexColorsBuffer, other.mVertexColorsBuffer);
@@ -132,8 +109,6 @@
         swap(mEdgeIndexBuffer, other.mEdgeIndexBuffer);
         swap(mEdgeNormalBuffer, other.mEdgeNormalBuffer);
         swap(mEdgeColorBuffer, other.mEdgeColorBuffer);
-        swap(mWireframeIndexBH, other.mWireframeIndexBH);
->>>>>>> 2d434df2
         swap(mTexturesH, other.mTexturesH);
 
         mWireframeBH.swap(other.mWireframeBH);
@@ -184,7 +159,6 @@
 
             mEdgeColorBuffer.bind(VCL_MRB_PRIMITIVE_COLOR_BUFFER);
         }
-<<<<<<< HEAD
     }
 
     void setWireframeSettings(const MeshRenderSettings& settings) 
@@ -202,10 +176,6 @@
             const float* colorPerMesh = Base::meshColorBufferData();
             wireframeSettings->setGeneralColor(lines::LinesVertex::COLOR(colorPerMesh[0], colorPerMesh[1], colorPerMesh[2], colorPerMesh[3]));
             wireframeSettings->setColorToUse(lines::ColorToUse::GENERAL_COLOR);
-=======
-        else if (indexBufferToBind == MeshBufferId::WIREFRAME) {
-            bgfx::setIndexBuffer(mWireframeIndexBH);
->>>>>>> 2d434df2
         }
 
         if(settings.isWireframeColorPerVertex()) {
@@ -367,47 +337,6 @@
 
     void destroyBGFXBuffers()
     {
-<<<<<<< HEAD
-        if (bgfx::isValid(mVertexCoordBH))
-            bgfx::destroy(mVertexCoordBH);
-
-        if (bgfx::isValid(mVertexNormalBH))
-            bgfx::destroy(mVertexNormalBH);
-
-        if (bgfx::isValid(mVertexColorBH))
-            bgfx::destroy(mVertexColorBH);
-
-        if (bgfx::isValid(mVertexUVBH))
-            bgfx::destroy(mVertexUVBH);
-
-        if (bgfx::isValid(mVertexWedgeUVBH))
-            bgfx::destroy(mVertexWedgeUVBH);
-
-        if (bgfx::isValid(mTriangleIndexBH))
-            bgfx::destroy(mTriangleIndexBH);
-
-        if (bgfx::isValid(mTriangleNormalBH))
-            bgfx::destroy(mTriangleNormalBH);
-
-        if (bgfx::isValid(mTriangleColorBH))
-            bgfx::destroy(mTriangleColorBH);
-
-        if (bgfx::isValid(mTriangleTextureIndexBH))
-            bgfx::destroy(mTriangleTextureIndexBH);
-
-        if (bgfx::isValid(mEdgeIndexBH))
-            bgfx::destroy(mEdgeIndexBH);
-
-        if (bgfx::isValid(mEdgeNormalBH))
-            bgfx::destroy(mEdgeNormalBH);
-
-        if (bgfx::isValid(mEdgeColorBH))
-            bgfx::destroy(mEdgeColorBH);
-=======
-        if (bgfx::isValid(mWireframeIndexBH))
-            bgfx::destroy(mWireframeIndexBH);
->>>>>>> 2d434df2
-
         for (auto [th, uh] : mTexturesH) {
             bgfx::destroy(th);
             bgfx::destroy(uh);
