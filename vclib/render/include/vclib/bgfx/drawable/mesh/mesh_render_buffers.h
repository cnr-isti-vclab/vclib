--- conflicted
+++ resolved
@@ -192,15 +192,16 @@
 
             mEdgeColorBuffer.bind(VCL_MRB_PRIMITIVE_COLOR_BUFFER);
         }
-<<<<<<< HEAD
     }
 
     void setWireframeSettings(const MeshRenderSettings& settings)
     {
+        using enum MRI::Wireframe;
+
         LineSettings& wSettings = mWireframeLines.settings();
         wSettings.setThickness(settings.wireframeWidth());
 
-        if (settings.isWireframeColorUserDefined()) {
+        if (settings.isWireframe(COLOR_USER)) {
             vcl::Color generalColor = settings.wireframeUserColor();
             wSettings.setGeneralColor(LinesVertex::COLOR(
                 generalColor.redF(),
@@ -210,7 +211,7 @@
             wSettings.setColorToUse(LineColorToUse::GENERAL_COLOR);
         }
 
-        if (settings.isWireframeColorPerMesh()) {
+        if (settings.isWireframe(COLOR_MESH)) {
             const float* colorPerMesh = mMeshUniforms.currentMeshColor();
             wSettings.setGeneralColor(LinesVertex::COLOR(
                 colorPerMesh[0],
@@ -220,12 +221,8 @@
             wSettings.setColorToUse(LineColorToUse::GENERAL_COLOR);
         }
 
-        if (settings.isWireframeColorPerVertex()) {
+        if (settings.isWireframe(COLOR_VERTEX)) {
             wSettings.setColorToUse(LineColorToUse::PER_VERTEX_COLOR);
-=======
-        else if (indexBufferToBind == WIREFRAME) {
-            mWireframeIndexBuffer.bind();
->>>>>>> 61aa7a81
         }
     }
 
