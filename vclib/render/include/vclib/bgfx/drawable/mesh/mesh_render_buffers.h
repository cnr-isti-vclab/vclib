/*****************************************************************************
 * VCLib                                                                     *
 * Visual Computing Library                                                  *
 *                                                                           *
 * Copyright(C) 2021-2025                                                    *
 * Visual Computing Lab                                                      *
 * ISTI - Italian National Research Council                                  *
 *                                                                           *
 * All rights reserved.                                                      *
 *                                                                           *
 * This program is free software; you can redistribute it and/or modify      *
 * it under the terms of the Mozilla Public License Version 2.0 as published *
 * by the Mozilla Foundation; either version 2 of the License, or            *
 * (at your option) any later version.                                       *
 *                                                                           *
 * This program is distributed in the hope that it will be useful,           *
 * but WITHOUT ANY WARRANTY; without even the implied warranty of            *
 * MERCHANTABILITY or FITNESS FOR A PARTICULAR PURPOSE. See the              *
 * Mozilla Public License Version 2.0                                        *
 * (https://www.mozilla.org/en-US/MPL/2.0/) for more details.                *
 ****************************************************************************/

#ifndef VCL_BGFX_DRAWABLE_MESH_MESH_RENDER_BUFFERS_H
#define VCL_BGFX_DRAWABLE_MESH_MESH_RENDER_BUFFERS_H

#include "mesh_render_buffers_macros.h"

#include <vclib/algorithms/core/create.h>
#include <vclib/bgfx/buffers.h>
#include <vclib/bgfx/context.h>
#include <vclib/bgfx/drawable/uniforms/drawable_mesh_uniforms.h>
#include <vclib/bgfx/drawable/uniforms/material_uniforms.h>
#include <vclib/bgfx/primitives/lines.h>
#include <vclib/bgfx/texture_unit.h>
#include <vclib/io/image/load.h>
#include <vclib/render/drawable/mesh/mesh_render_data.h>
#include <vclib/render/drawable/mesh/mesh_render_settings.h>
#include <vclib/space/core/image.h>

#include <bgfx/bgfx.h>

namespace vcl {

template<MeshConcept Mesh>
class MeshRenderBuffers : public MeshRenderData<MeshRenderBuffers<Mesh>>
{

    using MeshType = Mesh;
    using Base     = MeshRenderData<MeshRenderBuffers<MeshType>>;
    using MRI      = MeshRenderInfo;

    friend Base;

    VertexBuffer mVertexPositionsBuffer;
    VertexBuffer mVertexNormalsBuffer;
    VertexBuffer mVertexColorsBuffer;
    VertexBuffer mVertexUVBuffer;
    VertexBuffer mVertexWedgeUVBuffer;

    // point splatting
    IndexBuffer         mVertexQuadIndexBuffer;
    DynamicVertexBuffer mVertexQuadBuffer;
    mutable bool        mVertexQuadBufferGenerated = false;

    IndexBuffer mTriangleIndexBuffer;
    IndexBuffer mTriangleNormalBuffer;
    IndexBuffer mTriangleColorBuffer;

    Lines mEdgeLines;

    Lines mWireframeLines;
    Color mMeshColor; // todo: find better way to store mesh color

    // vector of materials of textures
    // for each material, an array of `MaterialTextures::COUNT` texture units
    std::vector<std::array<
        std::unique_ptr<TextureUnit>,
        toUnderlying(Material::TextureType::COUNT)>>
        mMaterialTextureUnits;

    mutable DrawableMeshUniforms mMeshUniforms;
    mutable MaterialUniforms mMaterialUniforms;

public:
    MeshRenderBuffers() = default;

    MeshRenderBuffers(
        const MeshType&    mesh,
        MRI::BuffersBitSet buffersToFill = MRI::BUFFERS_ALL) :
            Base(buffersToFill)
    {
        Base::update(mesh, buffersToFill);
    }

    MeshRenderBuffers(const MeshRenderBuffers& other) = delete;

    MeshRenderBuffers(MeshRenderBuffers&& other) { swap(other); }

    MeshRenderBuffers& operator=(const MeshRenderBuffers& other) = delete;

    MeshRenderBuffers& operator=(MeshRenderBuffers&& other)
    {
        swap(other);
        return *this;
    }

    void swap(MeshRenderBuffers& other)
    {
        using std::swap;
        Base::swap(other);
        swap(mVertexPositionsBuffer, other.mVertexPositionsBuffer);
        swap(mVertexNormalsBuffer, other.mVertexNormalsBuffer);
        swap(mVertexColorsBuffer, other.mVertexColorsBuffer);
        swap(mVertexUVBuffer, other.mVertexUVBuffer);
        swap(mVertexWedgeUVBuffer, other.mVertexWedgeUVBuffer);
        swap(mVertexQuadIndexBuffer, other.mVertexQuadIndexBuffer);
        swap(mVertexQuadBuffer, other.mVertexQuadBuffer);
        swap(mVertexQuadBufferGenerated, other.mVertexQuadBufferGenerated);
        swap(mTriangleIndexBuffer, other.mTriangleIndexBuffer);
        swap(mTriangleNormalBuffer, other.mTriangleNormalBuffer);
        swap(mTriangleColorBuffer, other.mTriangleColorBuffer);
        swap(mEdgeLines, other.mEdgeLines);
        swap(mWireframeLines, other.mWireframeLines);
        swap(mMaterialTextureUnits, other.mMaterialTextureUnits);
        swap(mMeshUniforms, other.mMeshUniforms);
    }

    friend void swap(MeshRenderBuffers& a, MeshRenderBuffers& b) { a.swap(b); }

    uint triangleChunksNumber() const { return Base::mMaterialChunks.size(); }

    // to generate splats
    void computeQuadVertexBuffers(
        const MeshType&    mesh,
        const bgfx::ViewId viewId) const
    {
        if (!mVertexQuadBuffer.isValid() || mVertexQuadBufferGenerated) {
            return;
        }

        // fill the buffer using compute shader
        mVertexPositionsBuffer.bindCompute(
            VCL_MRB_VERTEX_POSITION_STREAM, bgfx::Access::Read);
        mVertexNormalsBuffer.bindCompute(
            VCL_MRB_VERTEX_NORMAL_STREAM, bgfx::Access::Read);
        mVertexColorsBuffer.bindCompute(
            VCL_MRB_VERTEX_COLOR_STREAM, bgfx::Access::Read);

        mVertexQuadBuffer.bindCompute(4, bgfx::Access::Write);

        auto& pm = Context::instance().programManager();
        bgfx::dispatch(
            viewId,
            pm.getComputeProgram<ComputeProgram::DRAWABLE_MESH_POINTS>(),
            mesh.vertexNumber(),
            1,
            1);

        mVertexQuadBufferGenerated = true;
    }

    void bindVertexBuffers(const MeshRenderSettings& mrs) const
    {
        uint stream = 0;

        // bgfx allows a maximum number of 4 vertex streams...
        mVertexPositionsBuffer.bindVertex(stream++);

        if (mVertexNormalsBuffer.isValid()) {
            mVertexNormalsBuffer.bindVertex(stream++);
        }

        if (mVertexColorsBuffer.isValid()) {
            mVertexColorsBuffer.bindVertex(stream++);
        }

        if (mrs.isSurface(MeshRenderInfo::Surface::COLOR_VERTEX_TEX) ||
            mrs.isSurface(MeshRenderInfo::Surface::COLOR_VERTEX_MATERIAL)) {
            if (mVertexUVBuffer.isValid()) {
                mVertexUVBuffer.bind(stream++);
            }
        }
        else if (mrs.isSurface(MeshRenderInfo::Surface::COLOR_WEDGE_TEX) ||
                 mrs.isSurface(MeshRenderInfo::Surface::COLOR_WEDGE_MATERIAL)) {
            if (mVertexWedgeUVBuffer.isValid()) {
                mVertexWedgeUVBuffer.bind(stream++);
            }
        }
    }

    // to draw splats
    void bindVertexQuadBuffer() const
    {
        mVertexQuadBuffer.bind(VCL_MRB_VERTEX_POSITION_STREAM);
        mVertexQuadIndexBuffer.bind();
    }

    void bindIndexBuffers(
        const MeshRenderSettings& mrs,
        uint                      chunkToBind = UINT_NULL) const
    {
        using enum MRI::Buffers;

        if (chunkToBind == UINT_NULL) {
            mTriangleIndexBuffer.bind();
            mMeshUniforms.updateFirstChunkIndex(0);
        }
        else {
            const auto& chunk = Base::mMaterialChunks[chunkToBind];
            mMeshUniforms.updateFirstChunkIndex(chunk.startIndex);
            mTriangleIndexBuffer.bind(
                chunk.startIndex * 3, chunk.indexCount * 3);
        }

        mTriangleNormalBuffer.bind(VCL_MRB_PRIMITIVE_NORMAL_BUFFER);

        mTriangleColorBuffer.bind(VCL_MRB_PRIMITIVE_COLOR_BUFFER);
    }

    void drawEdgeLines(uint viewId) const { mEdgeLines.draw(viewId); }

    void drawWireframeLines(uint viewId) const { mWireframeLines.draw(viewId); }

    void bindTextures(const MeshRenderSettings& mrs, uint chunkNumber) const
    {
        using enum MeshRenderInfo::Surface;

        uint textureId = UINT_NULL;
        if (mrs.isSurface(COLOR_VERTEX_TEX) ||
            mrs.isSurface(COLOR_VERTEX_MATERIAL)) {
            textureId = Base::mMaterialChunks[chunkNumber].vertMaterialId;
        }
        else if (
            mrs.isSurface(COLOR_WEDGE_TEX) ||
            mrs.isSurface(COLOR_WEDGE_MATERIAL)) {
            textureId = Base::mMaterialChunks[chunkNumber].wedgeMaterialId;
        }
        assert(
            textureId != UINT_NULL && textureId < mMaterialTextureUnits.size());

        if (mrs.isSurface(COLOR_VERTEX_TEX) || mrs.isSurface(COLOR_WEDGE_TEX)) {
            if (mMaterialTextureUnits[textureId][0]) {
                mMaterialTextureUnits[textureId][0]->bind(VCL_MRB_TEXTURE0);
            }
        }
        else {
            for (uint j = 0; j < toUnderlying(Material::TextureType::COUNT); ++j) {
                if (mMaterialTextureUnits[textureId][j]) {
                    mMaterialTextureUnits[textureId][j]->bind(
                        VCL_MRB_TEXTURE0 + j);
                }
            }
        }
    }

    uint bindMaterials(const MeshRenderSettings& mrs, uint chunkNumber, const MeshType& m) const
    {
        uint materialId = 0;
        if(mrs.isSurface(MeshRenderInfo::Surface::COLOR_VERTEX_MATERIAL)) {
            materialId = Base::mMaterialChunks[chunkNumber].vertMaterialId;
        }
        else if(mrs.isSurface(MeshRenderInfo::Surface::COLOR_WEDGE_MATERIAL)) {
            materialId = Base::mMaterialChunks[chunkNumber].wedgeMaterialId;
        }

        assert (materialId >= 0 && materialId < m.materialsNumber());
        mMaterialUniforms.update(m.material(materialId), isPerVertexColorAvailable(m));
        mMaterialUniforms.bind();

        return materialId;
    }

    void updateEdgeSettings(const MeshRenderSettings& mrs)
    {
        using enum MeshRenderInfo::Edges;
        using enum Lines::ColorToUse;

        mEdgeLines.thickness() = mrs.edgesWidth();
        mEdgeLines.setShading(mrs.isEdges(SHADING_SMOOTH));

        if (mrs.isEdges(COLOR_USER)) {
            mEdgeLines.generalColor() = mrs.edgesUserColor();
            mEdgeLines.setColorToUse(GENERAL);
        }
        else if (mrs.isEdges(COLOR_MESH)) {
            mEdgeLines.generalColor() = mMeshColor;
            mEdgeLines.setColorToUse(GENERAL);
        }
        else if (mrs.isEdges(COLOR_VERTEX)) {
            mEdgeLines.setColorToUse(PER_VERTEX);
        }
        else if (mrs.isEdges(COLOR_EDGE)) {
            mEdgeLines.setColorToUse(PER_EDGE);
        }
    }

    void updateWireframeSettings(const MeshRenderSettings& mrs)
    {
        using enum MeshRenderInfo::Wireframe;
        using enum Lines::ColorToUse;

        mWireframeLines.thickness() = mrs.wireframeWidth();
        mWireframeLines.setShading(mrs.isWireframe(SHADING_VERT));

        if (mrs.isWireframe(COLOR_USER)) {
            mWireframeLines.generalColor() = mrs.wireframeUserColor();
            mWireframeLines.setColorToUse(GENERAL);
        }
        else if (mrs.isWireframe(COLOR_MESH)) {
            mWireframeLines.generalColor() = mMeshColor;
            mWireframeLines.setColorToUse(GENERAL);
        }
        else if (mrs.isWireframe(COLOR_VERTEX)) {
            mWireframeLines.setColorToUse(PER_VERTEX);
        }
    }

    void bindUniforms() const { mMeshUniforms.bind(); }

private:
    void setVertexPositionsBuffer(const MeshType& mesh) // override
    {
        uint nv = Base::numVerts();

        auto [buffer, releaseFn] =
            getAllocatedBufferAndReleaseFn<float>(nv * 3);

        Base::fillVertexPositions(mesh, buffer);

        mVertexPositionsBuffer.createForCompute(
            buffer,
            nv,
            bgfx::Attrib::Position,
            3,
            PrimitiveType::FLOAT,
            false,
            bgfx::Access::Read,
            releaseFn);

        // Creates the buffers to be used with compute for splatting
        if (Context::instance().supportsCompute()) {
            // create a layout <coordinates, colors, normals, float>
            // 2 X vec4
            bgfx::VertexLayout layout;
            layout.begin()
                .add(bgfx::Attrib::Position, 3, bgfx::AttribType::Float)
                .add(bgfx::Attrib::Color0, 4, bgfx::AttribType::Uint8, true)
                .add(bgfx::Attrib::Normal, 3, bgfx::AttribType::Float)
                .add(bgfx::Attrib::TexCoord0, 1, bgfx::AttribType::Float)
                .end();

            // create the dynamic vertex buffer for splatting
            mVertexQuadBuffer.create(
                mesh.vertexNumber() * 4, layout, BGFX_BUFFER_COMPUTE_WRITE);

            // create the index buffer for splatting
            setVertexQuadIndexBuffer(mesh);

            // record that the vertex quad buffer must be generated
            mVertexQuadBufferGenerated = false;
        }
    }

    /**
     * @brief The function allocates and fills a GPU index buffer to render
     * a quad for each vertex of the mesh.
     *
     * @param[in] mesh: the input mesh from which to get the data
     */
    void setVertexQuadIndexBuffer(const MeshType& mesh)
    {
        const uint totalIndices = mesh.vertexNumber() * 6;

        auto [buffer, releaseFn] =
            getAllocatedBufferAndReleaseFn<uint>(totalIndices);

        Base::fillVertexQuadIndices(mesh, buffer);

        mVertexQuadIndexBuffer.create(buffer, totalIndices, true, releaseFn);

        // if number of vertices is not zero, the index buffer must be valid
        assert(mVertexQuadIndexBuffer.isValid() || totalIndices == 0);
    }

    void setVertexNormalsBuffer(const MeshType& mesh) // override
    {
        uint nv = Base::numVerts();

        auto [buffer, releaseFn] =
            getAllocatedBufferAndReleaseFn<float>(nv * 3);

        Base::fillVertexNormals(mesh, buffer);

        mVertexNormalsBuffer.createForCompute(
            buffer,
            nv,
            bgfx::Attrib::Normal,
            3,
            PrimitiveType::FLOAT,
            false,
            bgfx::Access::Read,
            releaseFn);
    }

    void setVertexColorsBuffer(const MeshType& mesh) // override
    {
        uint nv = Base::numVerts();

        auto [buffer, releaseFn] = getAllocatedBufferAndReleaseFn<uint>(nv);

        Base::fillVertexColors(mesh, buffer, Color::Format::ABGR);

        mVertexColorsBuffer.createForCompute(
            buffer,
            nv,
            bgfx::Attrib::Color0,
            4,
            PrimitiveType::UCHAR,
            true,
            bgfx::Access::Read,
            releaseFn);
    }

    void setVertexTexCoordsBuffer(const MeshType& mesh) // override
    {
        uint nv = Base::numVerts();

        auto [buffer, releaseFn] =
            getAllocatedBufferAndReleaseFn<float>(nv * 2);

        Base::fillVertexTexCoords(mesh, buffer);

        mVertexUVBuffer.create(
            buffer,
            nv,
            bgfx::Attrib::TexCoord0,
            2,
            PrimitiveType::FLOAT,
            false,
            releaseFn);
    }

    void setWedgeTexCoordsBuffer(const MeshType& mesh) // override
    {
        uint nv = Base::numVerts();

        auto [buffer, releaseFn] =
            getAllocatedBufferAndReleaseFn<float>(nv * 2);

        Base::fillWedgeTexCoords(mesh, buffer);

        mVertexWedgeUVBuffer.create(
            buffer,
            nv,
            bgfx::Attrib::TexCoord1,
            2,
            PrimitiveType::FLOAT,
            false,
            releaseFn);
    }

    void setTriangleIndicesBuffer(const MeshType& mesh) // override
    {
        uint nt = Base::numTris();

        auto [buffer, releaseFn] = getAllocatedBufferAndReleaseFn<uint>(nt * 3);

        Base::fillTriangleIndices(mesh, buffer);

        mTriangleIndexBuffer.create(buffer, nt * 3, true, releaseFn);
    }

    void setTriangleNormalsBuffer(const MeshType& mesh) // override
    {
        uint nt = Base::numTris();

        auto [buffer, releaseFn] =
            getAllocatedBufferAndReleaseFn<float>(nt * 3);

        Base::fillTriangleNormals(mesh, buffer);

        mTriangleNormalBuffer.createForCompute(
            buffer,
            nt * 3,
            PrimitiveType::FLOAT,
            bgfx::Access::Read,
            releaseFn);
    }

    void setTriangleColorsBuffer(const MeshType& mesh) // override
    {
        uint nt = Base::numTris();

        auto [buffer, releaseFn] = getAllocatedBufferAndReleaseFn<uint>(nt);

        Base::fillTriangleColors(mesh, buffer, Color::Format::ABGR);

        mTriangleColorBuffer.createForCompute(
            buffer, nt, PrimitiveType::UINT, bgfx::Access::Read, releaseFn);
    }

    void setEdgeIndicesBuffer(const MeshType& mesh) // override
    {
        computeEdgeLines(mesh);
    }

    void setWireframeIndicesBuffer(const MeshType& mesh) // override
    {
        computeWireframeLines(mesh);
    }

    void setTextureUnits(const MeshType& mesh) // override
    {
        // lambda that sets a texture unit
        auto setTextureUnit = [&](vcl::Image&    txt,
                                  uint           i, // i-th material
                                  uint           j, // j-th texture
                                  bool           sRGB = false,
                                  const Texture& tex = Texture()) {

            Texture::MinificationFilter minFilter = tex.minFilter();
            Texture::MagnificationFilter magFilter = tex.magFilter();
            Texture::WrapMode wrapU = tex.wrapU();
            Texture::WrapMode wrapV = tex.wrapV();

            txt.mirror();

            const uint size = txt.width() * txt.height();
            assert(size > 0);

            auto [buffer, releaseFn] =
                getAllocatedBufferAndReleaseFn<uint>(size);

            const uint* tdata = reinterpret_cast<const uint*>(txt.data());

            std::copy(tdata, tdata + size, buffer);

            //bool hasMips = 
            //    toUnderlying(minFilter) >= 
            //    toUnderlying(Texture::MinificationFilter::NEAREST_MIPMAP_NEAREST);
            
            uint64_t flags = BGFX_TEXTURE_NONE | BGFX_SAMPLER_NONE;

            if(sRGB) 
                flags |= BGFX_TEXTURE_SRGB;
            
            // set minification filter
            if(minFilter == Texture::MinificationFilter::NEAREST || 
               minFilter == Texture::MinificationFilter::NEAREST_MIPMAP_LINEAR ||
               minFilter == Texture::MinificationFilter::NEAREST_MIPMAP_NEAREST)
                flags |= BGFX_SAMPLER_MIN_POINT;

            if(minFilter == Texture::MinificationFilter::NEAREST_MIPMAP_NEAREST ||
               minFilter == Texture::MinificationFilter::LINEAR_MIPMAP_NEAREST)
                flags |= BGFX_SAMPLER_MIP_POINT;
                
            // set magnification filter
            if(magFilter == Texture::MagnificationFilter::NEAREST)
                flags |= BGFX_SAMPLER_MAG_POINT;

            // set wrap modes
            if(wrapU == Texture::WrapMode::CLAMP_TO_EDGE)
                flags |= BGFX_SAMPLER_U_CLAMP;
            else if(wrapU == Texture::WrapMode::MIRRORED_REPEAT)
                flags |= BGFX_SAMPLER_U_MIRROR;
    
            if(wrapV == Texture::WrapMode::CLAMP_TO_EDGE)
                flags |= BGFX_SAMPLER_V_CLAMP;
            else if(wrapV == Texture::WrapMode::MIRRORED_REPEAT)
                flags |= BGFX_SAMPLER_V_MIRROR;

            auto tu = std::make_unique<TextureUnit>();
            tu->set(
                buffer,
                vcl::Point2i(txt.width(), txt.height()),
                "s_tex" + std::to_string(i),
                false,//hasMips,
                flags,
                releaseFn);

            if (mMaterialTextureUnits.size() <= i) {
                mMaterialTextureUnits.resize(i + 1);
            }
            mMaterialTextureUnits[i][j] = std::move(tu);
        };

        mMaterialTextureUnits.clear();

        if constexpr (vcl::HasTextureImages<MeshType>) {
            mMaterialTextureUnits.reserve(mesh.textureNumber());
            for (uint i = 0; i < mesh.textureNumber(); ++i) {
                vcl::Image txt;
                if constexpr (vcl::HasTextureImages<MeshType>) {
                    if (mesh.texture(i).image().isNull()) {
                        txt = vcl::loadImage(
                            mesh.meshBasePath() + mesh.texturePath(i));
                    }
                    else {
                        txt = mesh.texture(i).image();
                    }
                }
                else {
                    txt = vcl::loadImage(mesh.meshBasePath() + mesh.texturePath(i));
                }
                if (txt.isNull()) {
                    txt = vcl::createCheckBoardImage(512);
                }

                setTextureUnit(txt, i, 0);
            }
        }
        if constexpr (vcl::HasMaterials<MeshType>) {
            // TODO: materials
            mMaterialTextureUnits.reserve(mesh.materialsNumber());
            for (uint i = 0; i < mesh.materialsNumber(); ++i) {
                for(uint j = 0; j < toUnderlying(Material::TextureType::COUNT); ++j) {
<<<<<<< HEAD

                    const vcl::Texture& tex = mesh.material(i).texture(static_cast<Material::TextureType>(j));
                    vcl::Image txt = tex.image();

                    if (txt.isNull())
=======
                    const Texture& tex = mesh.material(i).texture(static_cast<Material::TextureType>(j));
                    vcl::Image txt = tex.image();
                    if (txt.isNull()) {
>>>>>>> 612ec1bd
                        txt = vcl::createCheckBoardImage(512);

<<<<<<< HEAD
                    bool sRGB = Material::isSRGBTexture(j);

                    setTextureUnit(txt, i, j, sRGB, tex);
=======
                    bool sRGB = tex.colorSpace() == Texture::ColorSpace::SRGB;

                    setTextureUnit(
                        txt,
                        i,
                        j,
                        sRGB
                    );
>>>>>>> 612ec1bd
                }
            }
        }
    }

    void setMeshUniforms(const MeshType& mesh) // override
    {
        mMeshUniforms.update(mesh);
        if constexpr (HasColor<MeshType>) {
            mMeshColor = mesh.color();
        }
    }

    void computeEdgeLines(const MeshType& mesh)
    {
        // if cpu lines, do this...

        // positions
        const uint         nv = Base::numVerts();
        std::vector<float> positions(nv * 3);
        Base::fillVertexPositions(mesh, positions.data());

        // indices
        const uint        ne = Base::numEdges();
        std::vector<uint> indices(ne * 2);
        Base::fillEdgeIndices(mesh, indices.data());

        // v normals
        std::vector<float> normals;
        if (mVertexNormalsBuffer.isValid()) {
            normals.resize(nv * 3);
            Base::fillVertexNormals(mesh, normals.data());
        }

        // todo - edge normals

        // vcolors
        std::vector<uint> vcolors;
        if (mVertexColorsBuffer.isValid()) {
            vcolors.resize(nv);
            Base::fillVertexColors(mesh, vcolors.data(), Color::Format::ABGR);
        }

        std::vector<uint> ecolors;
        if constexpr (vcl::HasPerEdgeColor<MeshType>) {
            if (vcl::isPerEdgeColorAvailable(mesh)) {
                // if (btu[toUnderlying(EDGE_COLORS)]) {
                //  edge color buffer
                ecolors.resize(ne);
                Base::fillEdgeColors(mesh, ecolors.data(), Color::Format::ABGR);
                //}
            }
        }

        mEdgeLines.setPoints(positions, indices, normals, vcolors, ecolors);

        // otherwise, already computed buffers should do the job
    }

    // to generate wireframe lines
    void computeWireframeLines(const MeshType& mesh)
    {
        // if cpu lines, do this...

        // positions
        const uint         nv = Base::numVerts();
        std::vector<float> positions(nv * 3);
        Base::fillVertexPositions(mesh, positions.data());

        // indices
        const uint        nw = Base::numWireframeLines();
        std::vector<uint> indices(nw * 2);
        Base::fillWireframeIndices(mesh, indices.data());

        // v normals
        std::vector<float> normals;
        if (mVertexNormalsBuffer.isValid()) {
            normals.resize(nv * 3);
            Base::fillVertexNormals(mesh, normals.data());
        }

        // vcolors
        std::vector<uint> vcolors;
        if (mVertexColorsBuffer.isValid()) {
            vcolors.resize(nv);
            Base::fillVertexColors(mesh, vcolors.data(), Color::Format::ABGR);
        }

        mWireframeLines.setPoints(positions, indices, normals, vcolors, {});

        // otherwise, already computed buffers should do the job
    }

    template<typename T>
    std::pair<T*, bgfx::ReleaseFn> getAllocatedBufferAndReleaseFn(uint size)
    {
        T* buffer = new T[size];

        return std::make_pair(buffer, [](void* ptr, void*) {
            delete[] static_cast<T*>(ptr);
        });
    }
};

} // namespace vcl

#endif // VCL_BGFX_DRAWABLE_MESH_MESH_RENDER_BUFFERS_H<|MERGE_RESOLUTION|>--- conflicted
+++ resolved
@@ -614,33 +614,15 @@
             mMaterialTextureUnits.reserve(mesh.materialsNumber());
             for (uint i = 0; i < mesh.materialsNumber(); ++i) {
                 for(uint j = 0; j < toUnderlying(Material::TextureType::COUNT); ++j) {
-<<<<<<< HEAD
-
-                    const vcl::Texture& tex = mesh.material(i).texture(static_cast<Material::TextureType>(j));
-                    vcl::Image txt = tex.image();
-
-                    if (txt.isNull())
-=======
                     const Texture& tex = mesh.material(i).texture(static_cast<Material::TextureType>(j));
                     vcl::Image txt = tex.image();
                     if (txt.isNull()) {
->>>>>>> 612ec1bd
                         txt = vcl::createCheckBoardImage(512);
-
-<<<<<<< HEAD
-                    bool sRGB = Material::isSRGBTexture(j);
+                    }
+
+                    bool sRGB = tex.colorSpace() == Texture::ColorSpace::SRGB;
 
                     setTextureUnit(txt, i, j, sRGB, tex);
-=======
-                    bool sRGB = tex.colorSpace() == Texture::ColorSpace::SRGB;
-
-                    setTextureUnit(
-                        txt,
-                        i,
-                        j,
-                        sRGB
-                    );
->>>>>>> 612ec1bd
                 }
             }
         }
