/*****************************************************************************
 * VCLib                                                                     *
 * Visual Computing Library                                                  *
 *                                                                           *
 * Copyright(C) 2021-2025                                                    *
 * Visual Computing Lab                                                      *
 * ISTI - Italian National Research Council                                  *
 *                                                                           *
 * All rights reserved.                                                      *
 *                                                                           *
 * This program is free software; you can redistribute it and/or modify      *
 * it under the terms of the Mozilla Public License Version 2.0 as published *
 * by the Mozilla Foundation; either version 2 of the License, or            *
 * (at your option) any later version.                                       *
 *                                                                           *
 * This program is distributed in the hope that it will be useful,           *
 * but WITHOUT ANY WARRANTY; without even the implied warranty of            *
 * MERCHANTABILITY or FITNESS FOR A PARTICULAR PURPOSE. See the              *
 * Mozilla Public License Version 2.0                                        *
 * (https://www.mozilla.org/en-US/MPL/2.0/) for more details.                *
 ****************************************************************************/

#ifndef VCL_BGFX_DRAWABLE_MESH_MESH_RENDER_BUFFERS_H
#define VCL_BGFX_DRAWABLE_MESH_MESH_RENDER_BUFFERS_H

#include "mesh_render_buffers_macros.h"

#include <vclib/algorithms/mesh/import_export/append_replace_to_buffer.h>
#include <vclib/algorithms/mesh/import_export/export_buffer.h>
#include <vclib/algorithms/mesh/stat/topology.h>
#include <vclib/bgfx/buffers.h>
#include <vclib/bgfx/drawable/lines/drawable_lines.h>
#include <vclib/bgfx/drawable/lines/lines/cpu_generated_lines.h>
#include <vclib/bgfx/drawable/uniforms/drawable_mesh_uniforms.h>
#include <vclib/bgfx/texture_unit.h>
#include <vclib/render/drawable/mesh/mesh_buffer_id.h>
#include <vclib/render/drawable/mesh/mesh_render_settings.h>
#include <vclib/space/core/image.h>

#include <bgfx/bgfx.h>

namespace vcl {

template<MeshConcept MeshType>
class MeshRenderBuffers
{
    BuffersToFill mBuffersToFill = BUFFERS_TO_FILL_ALL;

    VertexBuffer mVertexCoordsBuffer;
    VertexBuffer mVertexNormalsBuffer;
    VertexBuffer mVertexColorsBuffer;
    VertexBuffer mVertexUVBuffer;
    VertexBuffer mVertexWedgeUVBuffer;

    IndexBuffer mTriangleIndexBuffer;
    IndexBuffer mTriangleNormalBuffer;
    IndexBuffer mTriangleColorBuffer;

    IndexBuffer mTriangleTextureIndexBuffer;

    // TODO: manage wireframe with proper lines
    IndexBuffer mEdgeIndexBuffer;
    IndexBuffer mEdgeNormalBuffer;
    IndexBuffer mEdgeColorBuffer;

    lines::GPUGeneratedLines mWireframeBH;

    std::vector<std::unique_ptr<TextureUnit>> mTextureUnits;

    DrawableMeshUniforms mMeshUniforms;

public:
    MeshRenderBuffers() = default;

    MeshRenderBuffers(
        const MeshType& mesh,
        BuffersToFill   buffersToFill = BUFFERS_TO_FILL_ALL) :
            mBuffersToFill(buffersToFill)
    {
        createBGFXBuffers(mesh);
    }

    MeshRenderBuffers(const MeshRenderBuffers& other) = delete;

    MeshRenderBuffers(MeshRenderBuffers&& other) { swap(other); }

    ~MeshRenderBuffers() { destroyBGFXBuffers(); }

    MeshRenderBuffers& operator=(const MeshRenderBuffers& other) = delete;

    MeshRenderBuffers& operator=(MeshRenderBuffers&& other)
    {
        swap(other);
        return *this;
    }

    void swap(MeshRenderBuffers& other)
    {
        using std::swap;
        swap(mBuffersToFill, other.mBuffersToFill);
        swap(mVertexCoordsBuffer, other.mVertexCoordsBuffer);
        swap(mVertexNormalsBuffer, other.mVertexNormalsBuffer);
        swap(mVertexColorsBuffer, other.mVertexColorsBuffer);
        swap(mVertexUVBuffer, other.mVertexUVBuffer);
        swap(mVertexWedgeUVBuffer, other.mVertexWedgeUVBuffer);
        swap(mTriangleIndexBuffer, other.mTriangleIndexBuffer);
        swap(mTriangleNormalBuffer, other.mTriangleNormalBuffer);
        swap(mTriangleColorBuffer, other.mTriangleColorBuffer);
        swap(mTriangleTextureIndexBuffer, other.mTriangleTextureIndexBuffer);
        swap(mEdgeIndexBuffer, other.mEdgeIndexBuffer);
        swap(mEdgeNormalBuffer, other.mEdgeNormalBuffer);
        swap(mEdgeColorBuffer, other.mEdgeColorBuffer);

        mWireframeBH.swap(other.mWireframeBH);
        swap(mTextureUnits, other.mTextureUnits);
        swap(mMeshUniforms, other.mMeshUniforms);
    }

    friend void swap(MeshRenderBuffers& a, MeshRenderBuffers& b) { a.swap(b); }

    void update(const MeshType& mesh)
    {
        destroyBGFXBuffers();
        createBGFXBuffers(mesh);
    }

    void bindVertexBuffers(const MeshRenderSettings& mrs) const
    {
        // bgfx allows a maximum number of 4 vertex streams...

        mVertexCoordsBuffer.bind(0);
        mVertexNormalsBuffer.bind(1);
        mVertexColorsBuffer.bind(2);

        if (mrs.isSurfaceColorPerVertexTexcoords()) {
            mVertexUVBuffer.bind(3);
        }
        else if (mrs.isSurfaceColorPerWedgeTexcoords()) {
            mVertexWedgeUVBuffer.bind(3);
        }
    }

    void bindIndexBuffers(
        MeshBufferId indexBufferToBind = MeshBufferId::TRIANGLES) const
    {
        if (indexBufferToBind == MeshBufferId::TRIANGLES) {
            mTriangleIndexBuffer.bind();

            mTriangleNormalBuffer.bind(VCL_MRB_PRIMITIVE_NORMAL_BUFFER);

            mTriangleColorBuffer.bind(VCL_MRB_PRIMITIVE_COLOR_BUFFER);

            mTriangleTextureIndexBuffer.bind(
                VCL_MRB_TRIANGLE_TEXTURE_ID_BUFFER);
        }
        else if (indexBufferToBind == MeshBufferId::EDGES) {
            mEdgeIndexBuffer.bind();

            mEdgeNormalBuffer.bind(VCL_MRB_PRIMITIVE_NORMAL_BUFFER);

            mEdgeColorBuffer.bind(VCL_MRB_PRIMITIVE_COLOR_BUFFER);
        }
    }

    void setWireframeSettings(const MeshRenderSettings& settings)
    {
        lines::LinesSettings& wSettings = mWireframeBH.settings();
        wSettings.setThickness(settings.wireframeWidth());

        if (settings.isWireframeColorUserDefined()) {
            vcl::Color generalColor = settings.wireframeUserColor();
            wSettings.setGeneralColor(lines::LinesVertex::COLOR(
                generalColor.redF(),
                generalColor.greenF(),
                generalColor.blueF(),
                generalColor.alphaF()));
            wSettings.setColorToUse(lines::ColorToUse::GENERAL_COLOR);
        }

        if (settings.isWireframeColorPerMesh()) {
            const float* colorPerMesh = mMeshUniforms.currentMeshColor();
            wSettings.setGeneralColor(lines::LinesVertex::COLOR(
                colorPerMesh[0],
                colorPerMesh[1],
                colorPerMesh[2],
                colorPerMesh[3]));
            wSettings.setColorToUse(lines::ColorToUse::GENERAL_COLOR);
        }

        if (settings.isWireframeColorPerVertex()) {
            wSettings.setColorToUse(lines::ColorToUse::PER_VERTEX_COLOR);
        }
    }

    void drawWireframe(uint viewId) const 
    {
        mWireframeBH.draw(viewId);
    }

    void bindTextures() const
    {
        uint i = VCL_MRB_TEXTURE0; // first slot available is VCL_MRB_TEXTURE0
        for (const auto& ptr : mTextureUnits) {
            ptr->bind(i);
            i++;
        }
    }

    void bindUniforms() const { mMeshUniforms.bind(); }

private:
    void createBGFXBuffers(const MeshType& mesh)
    {
        using enum MeshBufferId;

        std::vector<std::pair<uint, uint>>          vwm;
        std::list<uint>                             vtd;
        std::list<std::list<std::pair<uint, uint>>> ftr;

        if constexpr (HasPerFaceWedgeTexCoords<MeshType>) {
            if (mesh.isPerFaceWedgeTexCoordsEnabled()) {
                countVerticesToDuplicateByWedgeTexCoords(mesh, vwm, vtd, ftr);
            }
        }

        TriPolyIndexBiMap indexMap;
        uint              numTris = 0;

        if (mBuffersToFill[toUnderlying(VERTICES)]) {
            // vertex buffer (coordinates)
            createVertexCoordsBuffer(mesh, vwm, vtd, ftr);

            // vertex buffer (normals)
            createVertexNormalsBuffer(mesh, vwm, vtd, ftr);

            // vertex buffer (colors)
            createVertexColorsBuffer(mesh, vwm, vtd, ftr);

            // vertex buffer (UVs)
            createVertexTexCoordsBuffer(mesh, vwm, vtd, ftr);

            // vertex wedges buffer (duplicated vertices)
            createWedgeTexCoordsBuffer(mesh, vwm, vtd, ftr);

            if (mBuffersToFill[toUnderlying(TRIANGLES)]) {
                // triangle index buffer
                createTriangleIndicesBuffer(mesh, vwm, vtd, ftr, indexMap);

                // triangle normal buffer
                createTriangleNormalsBuffer(mesh, indexMap);

                // triangle color buffer
                createTriangleColorsBuffer(mesh, indexMap);

                // triangle wedge texture indices buffer
                createWedgeTextureIndicesBuffer(mesh, indexMap);
            }

            if (mBuffersToFill[toUnderlying(EDGES)]) {
                // edge index buffer
                createEdgeIndicesBuffer(mesh);

                // edge normal buffer
                createEdgeNormalsBuffer(mesh);

                // edge color buffer
                createEdgeColorsBuffer(mesh);
            }

            if (mBuffersToFill[toUnderlying(WIREFRAME)]) {
                // wireframe index buffer
                createWireframeIndicesBuffer(mesh);
            }

            if (mBuffersToFill[toUnderlying(TEXTURES)]) {
                // textures
                createTextureUnits(mesh);
            }
        }

        mMeshUniforms.update(mesh);
    }

    void createVertexCoordsBuffer(
        const MeshType& mesh,
        const auto&     vmw,
        const auto&     vtd,
        const auto&     ftr)
    {
        uint nv = mesh.vertexNumber() + vtd.size();

        auto [buffer, releaseFn] =
            getAllocatedBufferAndReleaseFn<float>(nv * 3);

        vertexCoordsToBuffer(mesh, buffer);
        appendDuplicateVertexCoordsToBuffer(mesh, vtd, buffer);

        mVertexCoordsBuffer.create(
            buffer,
            nv,
            bgfx::Attrib::Position,
            3,
            PrimitiveType::FLOAT,
            false,
            releaseFn);
    }

    void createVertexNormalsBuffer(
        const MeshType& mesh,
        const auto&     vmw,
        const auto&     vtd,
        const auto&     ftr)
    {
        using enum MeshBufferId;

        if constexpr (vcl::HasPerVertexNormal<MeshType>) {
            if (mBuffersToFill[toUnderlying(VERT_NORMALS)]) {
                if (vcl::isPerVertexNormalAvailable(mesh)) {
                    uint nv = mesh.vertexNumber() + vtd.size();

                    auto [buffer, releaseFn] =
                        getAllocatedBufferAndReleaseFn<float>(nv * 3);

                    vertexNormalsToBuffer(mesh, buffer);
                    appendDuplicateVertexNormalsToBuffer(mesh, vtd, buffer);

                    mVertexNormalsBuffer.create(
                        buffer,
                        nv,
                        bgfx::Attrib::Normal,
                        3,
                        PrimitiveType::FLOAT,
                        false,
                        releaseFn);
                }
            }
        }
    }

    void createVertexColorsBuffer(
        const MeshType& mesh,
        const auto&     vmw,
        const auto&     vtd,
        const auto&     ftr)
    {
        using enum MeshBufferId;

        if constexpr (vcl::HasPerVertexColor<MeshType>) {
            if (mBuffersToFill[toUnderlying(VERT_COLORS)]) {
                if (vcl::isPerVertexColorAvailable(mesh)) {
                    uint nv = mesh.vertexNumber() + vtd.size();

                    auto [buffer, releaseFn] =
                        getAllocatedBufferAndReleaseFn<uint>(nv);

                    vertexColorsToBuffer(mesh, buffer, Color::Format::ABGR);
                    appendDuplicateVertexColorsToBuffer(
                        mesh, vtd, buffer, Color::Format::ABGR);

                    mVertexColorsBuffer.create(
                        buffer,
                        nv,
                        bgfx::Attrib::Color0,
                        4,
                        PrimitiveType::UCHAR,
                        true,
                        releaseFn);
                }
            }
        }
    }

    void createVertexTexCoordsBuffer(
        const MeshType& mesh,
        const auto&     vmw,
        const auto&     vtd,
        const auto&     ftr)
    {
        using enum MeshBufferId;

        if constexpr (vcl::HasPerVertexTexCoord<MeshType>) {
            if (mBuffersToFill[toUnderlying(VERT_TEXCOORDS)]) {
                if (vcl::isPerVertexTexCoordAvailable(mesh)) {
                    uint nv = mesh.vertexNumber() + vtd.size();

                    auto [buffer, releaseFn] =
                        getAllocatedBufferAndReleaseFn<float>(nv * 2);

                    vertexTexCoordsToBuffer(mesh, buffer);
                    appendDuplicateVertexTexCoordsToBuffer(mesh, vtd, buffer);

                    mVertexUVBuffer.create(
                        buffer,
                        nv,
                        bgfx::Attrib::TexCoord0,
                        2,
                        PrimitiveType::FLOAT,
                        false,
                        releaseFn);
                }
            }
        }
    }

    void createWedgeTexCoordsBuffer(
        const MeshType& mesh,
        const auto&     vmw,
        const auto&     vtd,
        const auto&     ftr)
    {
        using enum MeshBufferId;

        if constexpr (vcl::HasPerFaceWedgeTexCoords<MeshType>) {
            if (mBuffersToFill[toUnderlying(WEDGE_TEXCOORDS)]) {
                if (isPerFaceWedgeTexCoordsAvailable(mesh)) {
                    uint nv = mesh.vertexNumber() + vtd.size();

                    auto [buffer, releaseFn] =
                        getAllocatedBufferAndReleaseFn<float>(nv * 2);

                    wedgeTexCoordsAsDuplicatedVertexTexCoordsToBuffer(
                        mesh, vmw, ftr, buffer);

                    mVertexWedgeUVBuffer.create(
                        buffer,
                        nv,
                        bgfx::Attrib::TexCoord1,
                        2,
                        PrimitiveType::FLOAT,
                        false,
                        releaseFn);
                }
            }
        }
    }

    void createTriangleIndicesBuffer(
        const MeshType&    mesh,
        const auto&        vmw,
        const auto&        vtd,
        const auto&        ftr,
        TriPolyIndexBiMap& indexMap)
    {
        using enum MeshBufferId;

        if constexpr (vcl::HasFaces<MeshType>) {
            const uint NUM_TRIS = vcl::countTriangulatedTriangles(mesh);

            auto [buffer, releaseFn] =
                getAllocatedBufferAndReleaseFn<uint>(NUM_TRIS * 3);

            triangulatedFaceIndicesToBuffer(
                mesh, buffer, indexMap, MatrixStorageType::ROW_MAJOR, NUM_TRIS);
            replaceTriangulatedFaceIndicesByVertexDuplicationToBuffer(
                mesh, vtd, ftr, indexMap, buffer);

            mTriangleIndexBuffer.create(buffer, NUM_TRIS * 3, true, releaseFn);
        }
    }

    void createTriangleNormalsBuffer(
        const MeshType&          mesh,
        const TriPolyIndexBiMap& indexMap)
    {
        using enum MeshBufferId;

        if constexpr (vcl::HasPerFaceNormal<MeshType>) {
            if (mBuffersToFill[toUnderlying(TRI_NORMALS)]) {
                if (vcl::isPerFaceNormalAvailable(mesh)) {
                    const uint NUM_TRIS = indexMap.triangleNumber();

                    auto [buffer, releaseFn] =
                        getAllocatedBufferAndReleaseFn<float>(NUM_TRIS * 3);

                    triangulatedFaceNormalsToBuffer(
                        mesh, buffer, indexMap, MatrixStorageType::ROW_MAJOR);

                    mTriangleNormalBuffer.createForCompute(
                        buffer,
                        NUM_TRIS * 3,
                        PrimitiveType::FLOAT,
                        bgfx::Access::Read,
                        releaseFn);
                }
            }
        }
    }

    void createTriangleColorsBuffer(
        const MeshType&          mesh,
        const TriPolyIndexBiMap& indexMap)
    {
        using enum MeshBufferId;

        if constexpr (vcl::HasPerFaceColor<MeshType>) {
            if (mBuffersToFill[toUnderlying(TRI_COLORS)]) {
                if (vcl::isPerFaceColorAvailable(mesh)) {
                    const uint NUM_TRIS = indexMap.triangleNumber();

                    auto [buffer, releaseFn] =
                        getAllocatedBufferAndReleaseFn<uint>(NUM_TRIS);

                    triangulatedFaceColorsToBuffer(
                        mesh, buffer, indexMap, Color::Format::ABGR);

                    mTriangleColorBuffer.createForCompute(
                        buffer,
                        NUM_TRIS,
                        PrimitiveType::UINT,
                        bgfx::Access::Read,
                        releaseFn);
                }
            }
        }
    }

    void createWedgeTextureIndicesBuffer(
        const MeshType&          mesh,
        const TriPolyIndexBiMap& indexMap)
    {
        using enum MeshBufferId;

        if constexpr (vcl::HasPerFaceWedgeTexCoords<MeshType>) {
            if (mBuffersToFill[toUnderlying(WEDGE_TEXCOORDS)]) {
                if (isPerFaceWedgeTexCoordsAvailable(mesh)) {
                    const uint NUM_TRIS = indexMap.triangleNumber();

                    auto [buffer, releaseFn] =
                        getAllocatedBufferAndReleaseFn<uint>(NUM_TRIS);

                    triangulatedFaceWedgeTexCoordIndicesToBuffer(
                        mesh, buffer, indexMap);

                    mTriangleTextureIndexBuffer.createForCompute(
                        buffer,
                        NUM_TRIS,
                        PrimitiveType::UINT,
                        bgfx::Access::Read,
                        releaseFn);
                }
            }
        }
    }

    void createEdgeIndicesBuffer(const MeshType& mesh)
    {
        if constexpr (vcl::HasEdges<MeshType>) {
            auto [buffer, releaseFn] =
                getAllocatedBufferAndReleaseFn<uint>(mesh.edgeNumber() * 2);

            edgeIndicesToBuffer(mesh, buffer);

            mEdgeIndexBuffer.create(buffer, mesh.edgeNumber() * 2);
        }
    }

    void createEdgeNormalsBuffer(const MeshType& mesh)
    {
        using enum MeshBufferId;

        if constexpr (vcl::HasPerEdgeNormal<MeshType>) {
            if (mBuffersToFill[toUnderlying(EDGE_NORMALS)]) {
                if (vcl::isPerEdgeNormalAvailable(mesh)) {
                    auto [buffer, releaseFn] =
                        getAllocatedBufferAndReleaseFn<float>(
                            mesh.edgeNumber() * 3);

                    edgeNormalsToBuffer(mesh, buffer);

                    mEdgeNormalBuffer.createForCompute(
                        buffer,
                        mesh.edgeNumber() * 3,
                        PrimitiveType::FLOAT,
                        bgfx::Access::Read,
                        releaseFn);
                }
            }
        }
    }

    void createEdgeColorsBuffer(const MeshType& mesh)
    {
        using enum MeshBufferId;

        if constexpr (vcl::HasPerEdgeColor<MeshType>) {
            if (mBuffersToFill[toUnderlying(EDGE_COLORS)]) {
                if (vcl::isPerEdgeColorAvailable(mesh)) {
                    auto [buffer, releaseFn] =
                        getAllocatedBufferAndReleaseFn<uint>(mesh.edgeNumber());

                    edgeColorsToBuffer(mesh, buffer, Color::Format::ABGR);

                    mEdgeColorBuffer.createForCompute(
                        buffer,
                        mesh.edgeNumber(),
                        PrimitiveType::UINT,
                        bgfx::Access::Read,
                        releaseFn);
                }
            }
        }
    }

    void createWireframeIndicesBuffer(const MeshType& mesh)
    {
        using enum MeshBufferId;

        if constexpr (vcl::HasFaces<MeshType>) {
            // TODO: DATA DUPLICATION
            // Heavy refactoring needed here
            std::vector<lines::LinesVertex> wireframe;
            wireframe.reserve(mesh.faceNumber() * 3);
            for (const auto& f : mesh.faces()) {
                for (uint i = 0; i < f.vertexNumber(); ++i) {
                    const auto& p0 = f.vertex(i)->coord();
                    const auto& p1 = f.vertexMod((i + 1))->coord();
                    const vcl::Color& c0 = f.vertex(i)->color();
                    const vcl::Color& c1 = f.vertexMod((i + 1))->color();
                    // TODO: NORMALS CAN ALSO NOT BE AVAILABLE
                    const auto& n0 = f.vertex(i)->normal();
                    const auto& n1 = f.vertexMod((i + 1))->normal();

                    wireframe.push_back(lines::LinesVertex(
                        p0.x(), p0.y(), p0.z(),
                        lines::LinesVertex::COLOR(
                            c0.redF(), c0.greenF(), c0.blueF(), c0.alphaF()),
                        n0.x(), n0.y(), n0.z()));

                    wireframe.push_back(lines::LinesVertex(
                        p1.x(), p1.y(), p1.z(),
                        lines::LinesVertex::COLOR(
                            c1.redF(), c1.greenF(), c1.blueF(), c1.alphaF()),
                        n1.x(), n1.y(), n1.z()));
                }
            }
            // wireframe index buffer
            decltype(mWireframeBH) wir(wireframe);
            mWireframeBH.swap(wir);

            // TODO: Should Be:
            // const uint NUM_EDGES =
            // vcl::countPerFaceVertexReferences(mesh);

            // auto [buffer, releaseFn] =
            //    getAllocatedBufferAndReleaseFn<uint>(NUM_EDGES * 2);

            // wireframeIndicesToBuffer(mesh, buffer);

<<<<<<< HEAD
            // mWireframeIndexBuffer.set(buffer, NUM_EDGES *2, true,
            // releaseFn);
=======
            mWireframeIndexBuffer.create(buffer, NUM_EDGES * 2, true, releaseFn);
>>>>>>> 2aa4cc99
        }
    }

    void createTextureUnits(const MeshType& mesh)
    {
        if constexpr (vcl::HasTexturePaths<MeshType>) {
            mTextureUnits.reserve(mesh.textureNumber());
            for (uint i = 0; i < mesh.textureNumber(); ++i) {
                vcl::Image txt;
                if constexpr (vcl::HasTextureImages<MeshType>) {
                    if (mesh.texture(i).image().isNull()) {
                        txt = vcl::Image(
                            mesh.meshBasePath() + mesh.texturePath(i));
                    }
                    else {
                        txt = mesh.texture(i).image();
                    }
                }
                else {
                    txt = vcl::Image(mesh.meshBasePath() + mesh.texturePath(i));
                }
                txt.mirror();

                const uint size = txt.width() * txt.height();

                auto [buffer, releaseFn] =
                    getAllocatedBufferAndReleaseFn<uint>(size);

                const uint* tdata = reinterpret_cast<const uint*>(txt.data());

                std::copy(tdata, tdata + size, buffer);

                auto tu = std::make_unique<TextureUnit>();
                tu->set(
                    buffer,
                    vcl::Point2i(txt.width(), txt.height()),
                    "s_tex" + std::to_string(i),
                    false,
                    releaseFn);

                mTextureUnits.push_back(std::move(tu));
            }
        }
    }

    void destroyBGFXBuffers() { mTextureUnits.clear(); }

    template<typename T>
    std::pair<T*, bgfx::ReleaseFn> getAllocatedBufferAndReleaseFn(uint size)
    {
        T* buffer = new T[size];

        return std::make_pair(buffer, [](void* ptr, void*) {
            delete[] static_cast<T*>(ptr);
        });
    }
};

} // namespace vcl

#endif // VCL_BGFX_DRAWABLE_MESH_MESH_RENDER_BUFFERS_H<|MERGE_RESOLUTION|>--- conflicted
+++ resolved
@@ -646,12 +646,8 @@
 
             // wireframeIndicesToBuffer(mesh, buffer);
 
-<<<<<<< HEAD
-            // mWireframeIndexBuffer.set(buffer, NUM_EDGES *2, true,
+            // mWireframeIndexBuffer.create(buffer, NUM_EDGES * 2, true,
             // releaseFn);
-=======
-            mWireframeIndexBuffer.create(buffer, NUM_EDGES * 2, true, releaseFn);
->>>>>>> 2aa4cc99
         }
     }
 
