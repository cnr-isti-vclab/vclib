/*****************************************************************************
 * VCLib                                                                     *
 * Visual Computing Library                                                  *
 *                                                                           *
 * Copyright(C) 2021-2025                                                    *
 * Visual Computing Lab                                                      *
 * ISTI - Italian National Research Council                                  *
 *                                                                           *
 * All rights reserved.                                                      *
 *                                                                           *
 * This program is free software; you can redistribute it and/or modify      *
 * it under the terms of the Mozilla Public License Version 2.0 as published *
 * by the Mozilla Foundation; either version 2 of the License, or            *
 * (at your option) any later version.                                       *
 *                                                                           *
 * This program is distributed in the hope that it will be useful,           *
 * but WITHOUT ANY WARRANTY; without even the implied warranty of            *
 * MERCHANTABILITY or FITNESS FOR A PARTICULAR PURPOSE. See the              *
 * Mozilla Public License Version 2.0                                        *
 * (https://www.mozilla.org/en-US/MPL/2.0/) for more details.                *
 ****************************************************************************/

#ifndef VCL_BGFX_DRAWABLE_MESH_MESH_RENDER_BUFFERS_H
#define VCL_BGFX_DRAWABLE_MESH_MESH_RENDER_BUFFERS_H

#include "mesh_render_buffers_macros.h"

#include <vclib/bgfx/buffers.h>
#include <vclib/bgfx/drawable/drawable_lines.h>
#include <vclib/bgfx/drawable/uniforms/drawable_mesh_uniforms.h>
#include <vclib/bgfx/texture_unit.h>
#include <vclib/render/drawable/mesh/mesh_render_data.h>
#include <vclib/render/drawable/mesh/mesh_render_settings.h>
#include <vclib/space/core/image.h>

#include <bgfx/bgfx.h>

namespace vcl {

template<MeshConcept Mesh>
class MeshRenderBuffers : public MeshRenderData<MeshRenderBuffers<Mesh>>
{
    using MeshType = Mesh;
    using Base     = MeshRenderData<MeshRenderBuffers<MeshType>>;
    using MRI      = MeshRenderInfo;

    friend Base;

    VertexBuffer mVertexCoordsBuffer;
    VertexBuffer mVertexNormalsBuffer;
    VertexBuffer mVertexColorsBuffer;
    VertexBuffer mVertexUVBuffer;
    VertexBuffer mVertexWedgeUVBuffer;

    IndexBuffer mTriangleIndexBuffer;
    IndexBuffer mTriangleNormalBuffer;
    IndexBuffer mTriangleColorBuffer;

    IndexBuffer mVertexTextureIndexBuffer;
    IndexBuffer mWedgeTextureIndexBuffer;

    // TODO: manage wireframe with proper lines
    IndexBuffer mEdgeIndexBuffer;
    IndexBuffer mEdgeNormalBuffer;
    IndexBuffer mEdgeColorBuffer;

    GPUGeneratedLines mWireframeLines;

    std::vector<std::unique_ptr<TextureUnit>> mTextureUnits;

    DrawableMeshUniforms mMeshUniforms;

public:
    MeshRenderBuffers() = default;

    MeshRenderBuffers(
        const MeshType&    mesh,
        MRI::BuffersBitSet buffersToFill = MRI::BUFFERS_ALL) :
            Base(buffersToFill)
    {
        Base::update(mesh, buffersToFill);
    }

    MeshRenderBuffers(const MeshRenderBuffers& other) = delete;

    MeshRenderBuffers(MeshRenderBuffers&& other) { swap(other); }

    MeshRenderBuffers& operator=(const MeshRenderBuffers& other) = delete;

    MeshRenderBuffers& operator=(MeshRenderBuffers&& other)
    {
        swap(other);
        return *this;
    }

    void swap(MeshRenderBuffers& other)
    {
        using std::swap;
        Base::swap(other);
        swap(mVertexCoordsBuffer, other.mVertexCoordsBuffer);
        swap(mVertexNormalsBuffer, other.mVertexNormalsBuffer);
        swap(mVertexColorsBuffer, other.mVertexColorsBuffer);
        swap(mVertexUVBuffer, other.mVertexUVBuffer);
        swap(mVertexWedgeUVBuffer, other.mVertexWedgeUVBuffer);
        swap(mTriangleIndexBuffer, other.mTriangleIndexBuffer);
        swap(mTriangleNormalBuffer, other.mTriangleNormalBuffer);
        swap(mTriangleColorBuffer, other.mTriangleColorBuffer);
        swap(mVertexTextureIndexBuffer, other.mVertexTextureIndexBuffer);
        swap(mWedgeTextureIndexBuffer, other.mWedgeTextureIndexBuffer);
        swap(mEdgeIndexBuffer, other.mEdgeIndexBuffer);
        swap(mEdgeNormalBuffer, other.mEdgeNormalBuffer);
        swap(mEdgeColorBuffer, other.mEdgeColorBuffer);

        mWireframeLines.swap(other.mWireframeLines);
        swap(mTextureUnits, other.mTextureUnits);
        swap(mMeshUniforms, other.mMeshUniforms);
    }

    friend void swap(MeshRenderBuffers& a, MeshRenderBuffers& b) { a.swap(b); }

    void bindVertexBuffers(const MeshRenderSettings& mrs) const
    {
        // bgfx allows a maximum number of 4 vertex streams...

        mVertexCoordsBuffer.bind(0);
        mVertexNormalsBuffer.bind(1);
        mVertexColorsBuffer.bind(2);

        if (mrs.isSurface(MeshRenderInfo::Surface::COLOR_VERTEX_TEX)) {
            mVertexUVBuffer.bind(3);
        }
        else if (mrs.isSurface(MeshRenderInfo::Surface::COLOR_WEDGE_TEX)) {
            mVertexWedgeUVBuffer.bind(3);
        }
    }

    void bindIndexBuffers(
        const MeshRenderSettings& mrs,
        MRI::Buffers indexBufferToBind = MRI::Buffers::TRIANGLES) const
    {
        using enum MRI::Buffers;

        if (indexBufferToBind == TRIANGLES) {
            mTriangleIndexBuffer.bind();

            mTriangleNormalBuffer.bind(VCL_MRB_PRIMITIVE_NORMAL_BUFFER);

            mTriangleColorBuffer.bind(VCL_MRB_PRIMITIVE_COLOR_BUFFER);

            if (mrs.isSurface(MeshRenderInfo::Surface::COLOR_VERTEX_TEX)) {
                mVertexTextureIndexBuffer.bind(
                    VCL_MRB_TRIANGLE_TEXTURE_ID_BUFFER);
            }
            else if (mrs.isSurface(MeshRenderInfo::Surface::COLOR_WEDGE_TEX)) {
                mWedgeTextureIndexBuffer.bind(
                    VCL_MRB_TRIANGLE_TEXTURE_ID_BUFFER);
            }
        }
        else if (indexBufferToBind == EDGES) {
            mEdgeIndexBuffer.bind();

            mEdgeNormalBuffer.bind(VCL_MRB_PRIMITIVE_NORMAL_BUFFER);

            mEdgeColorBuffer.bind(VCL_MRB_PRIMITIVE_COLOR_BUFFER);
        }
    }

    void setWireframeSettings(const MeshRenderSettings& settings)
    {
        using enum MRI::Wireframe;

        LineSettings& wSettings = mWireframeLines.settings();
        wSettings.setThickness(settings.wireframeWidth());

        if (settings.isWireframe(COLOR_USER)) {
            vcl::Color generalColor = settings.wireframeUserColor();
            wSettings.setGeneralColor(LinesVertex::COLOR(
                generalColor.redF(),
                generalColor.greenF(),
                generalColor.blueF(),
                generalColor.alphaF()));
            wSettings.setColorToUse(LineColorToUse::GENERAL_COLOR);
        }

        if (settings.isWireframe(COLOR_MESH)) {
            const float* colorPerMesh = mMeshUniforms.currentMeshColor();
            wSettings.setGeneralColor(LinesVertex::COLOR(
                colorPerMesh[0],
                colorPerMesh[1],
                colorPerMesh[2],
                colorPerMesh[3]));
            wSettings.setColorToUse(LineColorToUse::GENERAL_COLOR);
        }

        if (settings.isWireframe(COLOR_VERTEX)) {
            wSettings.setColorToUse(LineColorToUse::PER_VERTEX_COLOR);
        }
    }

    void drawWireframe(uint viewId) const 
    {
        mWireframeLines.draw(viewId);
    }

    void bindTextures() const
    {
        uint i = VCL_MRB_TEXTURE0; // first slot available is VCL_MRB_TEXTURE0
        for (const auto& ptr : mTextureUnits) {
            ptr->bind(i);
            i++;
        }
    }

    void bindUniforms() const { mMeshUniforms.bind(); }

private:
    void setVertexCoordsBuffer(const MeshType& mesh) // override
    {
        uint nv = Base::numVerts();

        auto [buffer, releaseFn] =
            getAllocatedBufferAndReleaseFn<float>(nv * 3);

        Base::fillVertexCoords(mesh, buffer);

        mVertexCoordsBuffer.create(
            buffer,
            nv,
            bgfx::Attrib::Position,
            3,
            PrimitiveType::FLOAT,
            false,
            releaseFn);
    }

    void setVertexNormalsBuffer(const MeshType& mesh) // override
    {
        uint nv = Base::numVerts();

        auto [buffer, releaseFn] =
            getAllocatedBufferAndReleaseFn<float>(nv * 3);

        Base::fillVertexNormals(mesh, buffer);

        mVertexNormalsBuffer.create(
            buffer,
            nv,
            bgfx::Attrib::Normal,
            3,
            PrimitiveType::FLOAT,
            false,
            releaseFn);
    }

    void setVertexColorsBuffer(const MeshType& mesh) // override
    {
        uint nv = Base::numVerts();

        auto [buffer, releaseFn] = getAllocatedBufferAndReleaseFn<uint>(nv);

        Base::fillVertexColors(mesh, buffer, Color::Format::ABGR);

        mVertexColorsBuffer.create(
            buffer,
            nv,
            bgfx::Attrib::Color0,
            4,
            PrimitiveType::UCHAR,
            true,
            releaseFn);
    }

    void setVertexTexCoordsBuffer(const MeshType& mesh) // override
    {
        uint nv = Base::numVerts();

        auto [buffer, releaseFn] =
            getAllocatedBufferAndReleaseFn<float>(nv * 2);

        Base::fillVertexTexCoords(mesh, buffer);

        mVertexUVBuffer.create(
            buffer,
            nv,
            bgfx::Attrib::TexCoord0,
            2,
            PrimitiveType::FLOAT,
            false,
            releaseFn);
    }

    void setWedgeTexCoordsBuffer(const MeshType& mesh) // override
    {
        uint nv = Base::numVerts();

        auto [buffer, releaseFn] =
            getAllocatedBufferAndReleaseFn<float>(nv * 2);

        Base::fillWedgeTexCoords(mesh, buffer);

        mVertexWedgeUVBuffer.create(
            buffer,
            nv,
            bgfx::Attrib::TexCoord1,
            2,
            PrimitiveType::FLOAT,
            false,
            releaseFn);
    }

    void setTriangleIndicesBuffer(const MeshType& mesh) // override
    {
        uint nt = Base::numTris();

        auto [buffer, releaseFn] = getAllocatedBufferAndReleaseFn<uint>(nt * 3);

        Base::fillTriangleIndices(mesh, buffer);

        mTriangleIndexBuffer.create(buffer, nt * 3, true, releaseFn);
    }

    void setTriangleNormalsBuffer(const MeshType& mesh) // override
    {
        uint nt = Base::numTris();

        auto [buffer, releaseFn] =
            getAllocatedBufferAndReleaseFn<float>(nt * 3);

        Base::fillTriangleNormals(mesh, buffer);

        mTriangleNormalBuffer.createForCompute(
            buffer,
            nt * 3,
            PrimitiveType::FLOAT,
            bgfx::Access::Read,
            releaseFn);
    }

    void setTriangleColorsBuffer(const MeshType& mesh) // override
    {
        uint nt = Base::numTris();

        auto [buffer, releaseFn] = getAllocatedBufferAndReleaseFn<uint>(nt);

        Base::fillTriangleColors(mesh, buffer, Color::Format::ABGR);

        mTriangleColorBuffer.createForCompute(
            buffer, nt, PrimitiveType::UINT, bgfx::Access::Read, releaseFn);
    }

    void setVertexTextureIndicesBuffer(const MeshType& mesh) // override
    {
        uint nt = Base::numTris();

        auto [buffer, releaseFn] = getAllocatedBufferAndReleaseFn<uint>(nt);

        Base::fillVertexTextureIndices(mesh, buffer);

        mVertexTextureIndexBuffer.createForCompute(
            buffer, nt, PrimitiveType::UINT, bgfx::Access::Read, releaseFn);
    }

    void setWedgeTextureIndicesBuffer(const MeshType& mesh) // override
    {
        uint nt = Base::numTris();

        auto [buffer, releaseFn] = getAllocatedBufferAndReleaseFn<uint>(nt);

        Base::fillWedgeTextureIndices(mesh, buffer);

        mWedgeTextureIndexBuffer.createForCompute(
            buffer, nt, PrimitiveType::UINT, bgfx::Access::Read, releaseFn);
    }

    void setEdgeIndicesBuffer(const MeshType& mesh) // override
    {
        uint ne = Base::numEdges();

        auto [buffer, releaseFn] = getAllocatedBufferAndReleaseFn<uint>(ne * 2);

        Base::fillEdgeIndices(mesh, buffer);

        mEdgeIndexBuffer.create(buffer, ne * 2);
    }

    void setEdgeNormalsBuffer(const MeshType& mesh) // override
    {
        uint ne = Base::numEdges();

        auto [buffer, releaseFn] =
            getAllocatedBufferAndReleaseFn<float>(ne * 3);

        Base::fillEdgeNormals(mesh, buffer);

        mEdgeNormalBuffer.createForCompute(
            buffer,
            ne * 3,
            PrimitiveType::FLOAT,
            bgfx::Access::Read,
            releaseFn);
    }

    void setEdgeColorsBuffer(const MeshType& mesh) // override
    {
        uint ne = Base::numEdges();

        auto [buffer, releaseFn] = getAllocatedBufferAndReleaseFn<uint>(ne);

        Base::fillEdgeColors(mesh, buffer, Color::Format::ABGR);

        mEdgeColorBuffer.createForCompute(
            buffer, ne, PrimitiveType::UINT, bgfx::Access::Read, releaseFn);
    }

    void setWireframeIndicesBuffer(const MeshType& mesh) // override
    {
        const uint nw = Base::numWireframeLines();

<<<<<<< HEAD
        if constexpr (vcl::HasFaces<MeshType>) {
            // TODO: DATA DUPLICATION
            // Heavy refactoring needed here
            std::vector<LinesVertex> wireframe;
            wireframe.reserve(mesh.faceNumber() * 3);
            for (const auto& f : mesh.faces()) {
                for (uint i = 0; i < f.vertexNumber(); ++i) {
                    const auto& p0 = f.vertex(i)->coord();
                    const auto& p1 = f.vertexMod((i + 1))->coord();
                    const vcl::Color& c0 = f.vertex(i)->color();
                    const vcl::Color& c1 = f.vertexMod((i + 1))->color();
                    // TODO: NORMALS CAN ALSO NOT BE AVAILABLE
                    const auto& n0 = f.vertex(i)->normal();
                    const auto& n1 = f.vertexMod((i + 1))->normal();

                    wireframe.push_back(LinesVertex(
                        p0.x(), p0.y(), p0.z(),
                        LinesVertex::COLOR(
                            c0.redF(), c0.greenF(), c0.blueF(), c0.alphaF()),
                        n0.x(), n0.y(), n0.z()));

                    wireframe.push_back(LinesVertex(
                        p1.x(), p1.y(), p1.z(),
                        LinesVertex::COLOR(
                            c1.redF(), c1.greenF(), c1.blueF(), c1.alphaF()),
                        n1.x(), n1.y(), n1.z()));
                }
            }
            // wireframe index buffer
            mWireframeLines.setPoints(wireframe);

            // TODO: Should Be:
            // const uint NUM_EDGES =
            // vcl::countPerFaceVertexReferences(mesh);

            // auto [buffer, releaseFn] =
            //    getAllocatedBufferAndReleaseFn<uint>(NUM_EDGES * 2);

            // wireframeIndicesToBuffer(mesh, buffer);

            // mWireframeIndexBuffer.create(buffer, NUM_EDGES * 2, true,
            // releaseFn);
        }
=======
        auto [buffer, releaseFn] = getAllocatedBufferAndReleaseFn<uint>(nw * 2);

        Base::fillWireframeIndices(mesh, buffer);

        mWireframeIndexBuffer.create(buffer, nw * 2, true, releaseFn);
>>>>>>> a5038b24
    }

    void setTextureUnits(const MeshType& mesh) // override
    {
        mTextureUnits.clear();
        mTextureUnits.reserve(mesh.textureNumber());
        for (uint i = 0; i < mesh.textureNumber(); ++i) {
            vcl::Image txt;
            if constexpr (vcl::HasTextureImages<MeshType>) {
                if (mesh.texture(i).image().isNull()) {
                    txt = vcl::Image(mesh.meshBasePath() + mesh.texturePath(i));
                }
                else {
                    txt = mesh.texture(i).image();
                }
            }
            else {
                txt = vcl::Image(mesh.meshBasePath() + mesh.texturePath(i));
            }
            txt.mirror();

            const uint size = txt.width() * txt.height();

            auto [buffer, releaseFn] =
                getAllocatedBufferAndReleaseFn<uint>(size);

            const uint* tdata = reinterpret_cast<const uint*>(txt.data());

            std::copy(tdata, tdata + size, buffer);

            auto tu = std::make_unique<TextureUnit>();
            tu->set(
                buffer,
                vcl::Point2i(txt.width(), txt.height()),
                "s_tex" + std::to_string(i),
                false,
                releaseFn);

            mTextureUnits.push_back(std::move(tu));
        }
    }

    void setMeshUniforms(const MeshType& mesh) // override
    {
        mMeshUniforms.update(mesh);
    }

    template<typename T>
    std::pair<T*, bgfx::ReleaseFn> getAllocatedBufferAndReleaseFn(uint size)
    {
        T* buffer = new T[size];

        return std::make_pair(buffer, [](void* ptr, void*) {
            delete[] static_cast<T*>(ptr);
        });
    }
};

} // namespace vcl

#endif // VCL_BGFX_DRAWABLE_MESH_MESH_RENDER_BUFFERS_H<|MERGE_RESOLUTION|>--- conflicted
+++ resolved
@@ -414,59 +414,45 @@
 
     void setWireframeIndicesBuffer(const MeshType& mesh) // override
     {
-        const uint nw = Base::numWireframeLines();
-
-<<<<<<< HEAD
-        if constexpr (vcl::HasFaces<MeshType>) {
-            // TODO: DATA DUPLICATION
-            // Heavy refactoring needed here
-            std::vector<LinesVertex> wireframe;
-            wireframe.reserve(mesh.faceNumber() * 3);
-            for (const auto& f : mesh.faces()) {
-                for (uint i = 0; i < f.vertexNumber(); ++i) {
-                    const auto& p0 = f.vertex(i)->coord();
-                    const auto& p1 = f.vertexMod((i + 1))->coord();
-                    const vcl::Color& c0 = f.vertex(i)->color();
-                    const vcl::Color& c1 = f.vertexMod((i + 1))->color();
-                    // TODO: NORMALS CAN ALSO NOT BE AVAILABLE
-                    const auto& n0 = f.vertex(i)->normal();
-                    const auto& n1 = f.vertexMod((i + 1))->normal();
-
-                    wireframe.push_back(LinesVertex(
-                        p0.x(), p0.y(), p0.z(),
-                        LinesVertex::COLOR(
-                            c0.redF(), c0.greenF(), c0.blueF(), c0.alphaF()),
-                        n0.x(), n0.y(), n0.z()));
-
-                    wireframe.push_back(LinesVertex(
-                        p1.x(), p1.y(), p1.z(),
-                        LinesVertex::COLOR(
-                            c1.redF(), c1.greenF(), c1.blueF(), c1.alphaF()),
-                        n1.x(), n1.y(), n1.z()));
-                }
+        // TODO: DATA DUPLICATION
+        // Heavy refactoring needed here
+        std::vector<LinesVertex> wireframe;
+        wireframe.reserve(mesh.faceNumber() * 3);
+        for (const auto& f : mesh.faces()) {
+            for (uint i = 0; i < f.vertexNumber(); ++i) {
+                const auto& p0 = f.vertex(i)->coord();
+                const auto& p1 = f.vertexMod((i + 1))->coord();
+                const vcl::Color& c0 = f.vertex(i)->color();
+                const vcl::Color& c1 = f.vertexMod((i + 1))->color();
+                // TODO: NORMALS CAN ALSO NOT BE AVAILABLE
+                const auto& n0 = f.vertex(i)->normal();
+                const auto& n1 = f.vertexMod((i + 1))->normal();
+
+                wireframe.push_back(LinesVertex(
+                    p0.x(), p0.y(), p0.z(),
+                    LinesVertex::COLOR(
+                        c0.redF(), c0.greenF(), c0.blueF(), c0.alphaF()),
+                    n0.x(), n0.y(), n0.z()));
+
+                wireframe.push_back(LinesVertex(
+                    p1.x(), p1.y(), p1.z(),
+                    LinesVertex::COLOR(
+                        c1.redF(), c1.greenF(), c1.blueF(), c1.alphaF()),
+                    n1.x(), n1.y(), n1.z()));
             }
-            // wireframe index buffer
-            mWireframeLines.setPoints(wireframe);
-
-            // TODO: Should Be:
-            // const uint NUM_EDGES =
-            // vcl::countPerFaceVertexReferences(mesh);
-
-            // auto [buffer, releaseFn] =
-            //    getAllocatedBufferAndReleaseFn<uint>(NUM_EDGES * 2);
-
-            // wireframeIndicesToBuffer(mesh, buffer);
-
-            // mWireframeIndexBuffer.create(buffer, NUM_EDGES * 2, true,
-            // releaseFn);
-        }
-=======
-        auto [buffer, releaseFn] = getAllocatedBufferAndReleaseFn<uint>(nw * 2);
-
-        Base::fillWireframeIndices(mesh, buffer);
-
-        mWireframeIndexBuffer.create(buffer, nw * 2, true, releaseFn);
->>>>>>> a5038b24
+        }
+        // wireframe index buffer
+        mWireframeLines.setPoints(wireframe);
+
+        // WAS:
+        // const uint nw = Base::numWireframeLines();
+
+        // auto [buffer, releaseFn] =
+        //    getAllocatedBufferAndReleaseFn<uint>(nw * 2);
+
+        // Base::fillWireframeIndices(mesh, buffer);
+
+        // mWireframeIndexBuffer.create(buffer, nw * 2, true, releaseFn);
     }
 
     void setTextureUnits(const MeshType& mesh) // override
