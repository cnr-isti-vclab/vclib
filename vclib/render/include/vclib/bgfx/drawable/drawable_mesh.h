--- conflicted
+++ resolved
@@ -171,30 +171,8 @@
             }
         }
 
-<<<<<<< HEAD
-            if (mMRS.isWireframeVisible()) {
-                mMRB.drawWireframe(viewId);
-            }
-
-            if (mMRS.isPointVisible()) {
-                mMRB.bindVertexBuffers(mMRS);
-                bindUniforms(VCL_MRS_DRAWING_POINTS);
-
-                bgfx::setState(state | BGFX_STATE_PT_POINTS);
-
-                bgfx::submit(viewId, mProgram);
-=======
         if (mMRS.isWireframeVisible()) {
-            if (bgfx::isValid(mProgramWireframe)) {
-                mMRB.bindVertexBuffers(mMRS);
-                mMRB.bindIndexBuffers(MeshBufferId::WIREFRAME);
-                bindUniforms(VCL_MRS_DRAWING_WIREFRAME);
-
-                bgfx::setState(state | BGFX_STATE_PT_LINES);
-
-                bgfx::submit(viewId, mProgramWireframe);
->>>>>>> 8f9482ee
-            }
+            mMRB.drawWireframe(viewId);
         }
 
         if (mMRS.isEdgesVisible()) {
