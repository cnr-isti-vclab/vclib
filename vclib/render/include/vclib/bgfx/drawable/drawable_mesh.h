--- conflicted
+++ resolved
@@ -175,21 +175,8 @@
             }
         }
 
-<<<<<<< HEAD
-        if (mMRS.isWireframeVisible()) {
+        if (mMRS.isWireframe(MRI::Wireframe::VISIBLE)) {
             mMRB.drawWireframe(viewId);
-=======
-        if (mMRS.isWireframe(MRI::Wireframe::VISIBLE)) {
-            if (bgfx::isValid(mProgramWireframe)) {
-                mMRB.bindVertexBuffers(mMRS);
-                mMRB.bindIndexBuffers(MRI::Buffers::WIREFRAME);
-                bindUniforms();
-
-                bgfx::setState(state | BGFX_STATE_PT_LINES);
-
-                bgfx::submit(viewId, mProgramWireframe);
-            }
->>>>>>> 61aa7a81
         }
 
         if (mMRS.isEdges(MRI::Edges::VISIBLE)) {
