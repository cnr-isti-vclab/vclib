--- conflicted
+++ resolved
@@ -157,14 +157,15 @@
         }
 
         mMRB.update(*this, buffersToUpdate);
+        mMRB.setWireframeSettings(mMRS);
         mMRS.setRenderCapabilityFrom(*this);
-        mMRB.setWireframeSettings(mMRS);
         mMeshRenderSettingsUniforms.updateSettings(mMRS);
     }
 
     void setRenderSettings(const MeshRenderSettings& rs) override
     {
         AbstractDrawableMesh::setRenderSettings(rs);
+        mMRB.setWireframeSettings(rs); // TODO check me
         mMeshRenderSettingsUniforms.updateSettings(rs);
     }
 
@@ -240,18 +241,8 @@
         }
 
         if (mMRS.isWireframe(MRI::Wireframe::VISIBLE)) {
-<<<<<<< HEAD
+            bgfx::setTransform(model.data());
             mMRB.drawWireframe(viewId);
-=======
-            mMRB.bindVertexBuffers(mMRS);
-            mMRB.bindIndexBuffers(mMRS, MRI::Buffers::WIREFRAME);
-            bindUniforms();
-
-            bgfx::setState(state | BGFX_STATE_PT_LINES);
-            bgfx::setTransform(model.data());
-
-            bgfx::submit(viewId, pm.getProgram<DRAWABLE_MESH_WIREFRAME>());
->>>>>>> 7c319946
         }
 
         if (mMRS.isEdges(MRI::Edges::VISIBLE)) {
@@ -326,20 +317,8 @@
             bgfx::submit(viewId, pm.getProgram<DRAWABLE_MESH_SURFACE_ID>());
         }
 
-<<<<<<< HEAD
+        // bgfx::setTransform(model.data());
         // TODO: manage drawID for wireframe!
-=======
-        if (mMRS.isWireframe(MRI::Wireframe::VISIBLE)) {
-            mMRB.bindVertexBuffers(mMRS);
-            mMRB.bindIndexBuffers(mMRS, MRI::Buffers::WIREFRAME);
-            mIdUniform.bind(&idFloat);
-
-            bgfx::setState(state | BGFX_STATE_PT_LINES);
-            bgfx::setTransform(model.data());
-
-            bgfx::submit(viewId, pm.getProgram<DRAWABLE_MESH_WIREFRAME_ID>());
-        }
->>>>>>> 7c319946
 
         if (mMRS.isEdges(MRI::Edges::VISIBLE)) {
             mMRB.bindVertexBuffers(mMRS);
@@ -399,18 +378,9 @@
         mMeshRenderSettingsUniforms.updateSettings(mMRS);
     }
 
-<<<<<<< HEAD
-    void setRenderSettings(const MeshRenderSettings& rs) override
-    {
-        AbstractDrawableMesh::setRenderSettings(rs);
-        mMRB.setWireframeSettings(rs); // TODO check me
-        mMeshRenderSettingsUniforms.updateSettings(rs);
-    }
-=======
     std::string& name() override { return MeshType::name(); }
 
     const std::string& name() const override { return MeshType::name(); }
->>>>>>> 7c319946
 
 protected:
     void bindUniforms() const
