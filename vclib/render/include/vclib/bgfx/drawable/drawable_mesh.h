/*****************************************************************************
 * VCLib                                                                     *
 * Visual Computing Library                                                  *
 *                                                                           *
 * Copyright(C) 2021-2025                                                    *
 * Visual Computing Lab                                                      *
 * ISTI - Italian National Research Council                                  *
 *                                                                           *
 * All rights reserved.                                                      *
 *                                                                           *
 * This program is free software; you can redistribute it and/or modify      *
 * it under the terms of the Mozilla Public License Version 2.0 as published *
 * by the Mozilla Foundation; either version 2 of the License, or            *
 * (at your option) any later version.                                       *
 *                                                                           *
 * This program is distributed in the hope that it will be useful,           *
 * but WITHOUT ANY WARRANTY; without even the implied warranty of            *
 * MERCHANTABILITY or FITNESS FOR A PARTICULAR PURPOSE. See the              *
 * Mozilla Public License Version 2.0                                        *
 * (https://www.mozilla.org/en-US/MPL/2.0/) for more details.                *
 ****************************************************************************/

#ifndef VCL_BGFX_DRAWABLE_DRAWABLE_MESH_H
#define VCL_BGFX_DRAWABLE_DRAWABLE_MESH_H

#include <vclib/algorithms/mesh/stat/bounding_box.h>
#include <vclib/render/drawable/abstract_drawable_mesh.h>

#include <vclib/bgfx/context.h>
#include <vclib/bgfx/drawable/mesh/mesh_render_buffers.h>
#include <vclib/bgfx/drawable/uniforms/mesh_render_settings_uniforms.h>

#include <bgfx/bgfx.h>

namespace vcl {

template<MeshConcept MeshType>
class DrawableMeshBGFX : public AbstractDrawableMesh, public MeshType
{
    using MRI = MeshRenderInfo;

    Box3d mBoundingBox;

    MeshRenderBuffers<MeshType> mMRB;

    bgfx::ProgramHandle mProgramEdges =
        Context::instance()
            .programManager()
            .getProgram<VertFragProgram::DRAWABLE_MESH_EDGES>();

    bgfx::ProgramHandle mProgramPoints =
        Context::instance()
            .programManager()
            .getProgram<VertFragProgram::DRAWABLE_MESH_POINTS>();

    bgfx::ProgramHandle mProgramSurface =
        Context::instance()
            .programManager()
            .getProgram<VertFragProgram::DRAWABLE_MESH_SURFACE>();

<<<<<<< HEAD
=======
    bgfx::ProgramHandle mProgramWireframe =
        Context::instance()
            .programManager()
            .getProgram<VertFragProgram::DRAWABLE_MESH_WIREFRAME>();

    bgfx::ProgramHandle mProgramEdgesID =
        Context::instance()
            .programManager()
            .getProgram<VertFragProgram::DRAWABLE_MESH_EDGES_ID>();

    bgfx::ProgramHandle mProgramPointsID =
        Context::instance()
            .programManager()
            .getProgram<VertFragProgram::DRAWABLE_MESH_POINTS_ID>();

    bgfx::ProgramHandle mProgramSurfaceID =
        Context::instance()
            .programManager()
            .getProgram<VertFragProgram::DRAWABLE_MESH_SURFACE_ID>();

    bgfx::ProgramHandle mProgramWireframeID =
        Context::instance()
            .programManager()
            .getProgram<VertFragProgram::DRAWABLE_MESH_WIREFRAME_ID>();

>>>>>>> 0c522bd6
    mutable MeshRenderSettingsUniforms mMeshRenderSettingsUniforms;

    Uniform mIdUniform = Uniform("u_meshId", bgfx::UniformType::Vec4);

public:
    DrawableMeshBGFX() = default;

    DrawableMeshBGFX(const MeshType& mesh) :
            AbstractDrawableMesh(mesh), MeshType(mesh)
    {
        updateBuffers();
    }

    DrawableMeshBGFX(MeshType&& mesh) :
            AbstractDrawableMesh(mesh), MeshType(std::move(mesh))
    {
        updateBuffers();
    }

    DrawableMeshBGFX(const DrawableMeshBGFX& drawableMesh) :
            AbstractDrawableMesh((const AbstractDrawableMesh&) drawableMesh),
            MeshType(drawableMesh), mBoundingBox(drawableMesh.mBoundingBox),
            mMeshRenderSettingsUniforms(
                drawableMesh.mMeshRenderSettingsUniforms)
    {
        if constexpr (HasName<MeshType>) {
            AbstractDrawableMesh::name() = drawableMesh.name();
        }
        mMRB.update(*this);
    }

    DrawableMeshBGFX(DrawableMeshBGFX&& drawableMesh) { swap(drawableMesh); }

    ~DrawableMeshBGFX() = default;

    DrawableMeshBGFX& operator=(DrawableMeshBGFX drawableMesh)
    {
        swap(drawableMesh);
        return *this;
    }

    void updateBuffers(
        MRI::BuffersBitSet buffersToUpdate = MRI::BUFFERS_ALL) override
    {
        if constexpr (HasName<MeshType>) {
            AbstractDrawableMesh::name() = MeshType::name();
        }

        bool bbToInitialize = !vcl::HasBoundingBox<MeshType>;
        if constexpr (vcl::HasBoundingBox<MeshType>) {
            if (this->MeshType::boundingBox().isNull()) {
                bbToInitialize = true;
            }
            else {
                mBoundingBox =
                    this->MeshType::boundingBox().template cast<double>();
            }
        }

        if (bbToInitialize) {
            mBoundingBox = vcl::boundingBox(*this);
        }

        mMRB.update(*this, buffersToUpdate);
        mMRS.setRenderCapabilityFrom(*this);
        mMRB.setWireframeSettings(mMRS);
        mMeshRenderSettingsUniforms.updateSettings(mMRS);
    }

    std::string& name() override { return MeshType::name(); }

    const std::string& name() const override { return MeshType::name(); }

    void swap(DrawableMeshBGFX& other)
    {
        using std::swap;
        AbstractDrawableMesh::swap(other);
        MeshType::swap(other);
        swap(mBoundingBox, other.mBoundingBox);
        swap(mMRB, other.mMRB);
        swap(mMeshRenderSettingsUniforms, other.mMeshRenderSettingsUniforms);
    }

    friend void swap(DrawableMeshBGFX& a, DrawableMeshBGFX& b) { a.swap(b); }

    // DrawableObject implementation

    void init() override {}

    void draw(uint viewId) const override
    {
        uint64_t state = 0 | BGFX_STATE_WRITE_RGB | BGFX_STATE_WRITE_A |
                         BGFX_STATE_WRITE_Z | BGFX_STATE_DEPTH_TEST_LEQUAL |
                         BGFX_STATE_BLEND_NORMAL;

        if (mMRS.isPoints(MRI::Points::VISIBLE)) {
            if (bgfx::isValid(mProgramPoints)) {
                mMRB.bindVertexBuffers(mMRS);
                bindUniforms();

                bgfx::setState(state | BGFX_STATE_PT_POINTS);

                bgfx::submit(viewId, mProgramPoints);
            }
        }

        if (mMRS.isSurface(MRI::Surface::VISIBLE)) {
            if (bgfx::isValid(mProgramSurface)) {
                mMRB.bindTextures(); // Bind textures before vertex buffers!!
                mMRB.bindVertexBuffers(mMRS);
                mMRB.bindIndexBuffers(mMRS);
                bindUniforms();

                bgfx::setState(state);

                bgfx::submit(viewId, mProgramSurface);
            }
        }

        if (mMRS.isWireframe(MRI::Wireframe::VISIBLE)) {
            mMRB.drawWireframe(viewId);
        }

        if (mMRS.isEdges(MRI::Edges::VISIBLE)) {
            if (bgfx::isValid(mProgramEdges)) {
                mMRB.bindVertexBuffers(mMRS);
                mMRB.bindIndexBuffers(mMRS, MRI::Buffers::EDGES);
                bindUniforms();

                bgfx::setState(state | BGFX_STATE_PT_LINES);

                bgfx::submit(viewId, mProgramEdges);
            }
        }
    }

    void drawId(uint viewId, uint id) const override
    {
        uint64_t state =
            0 | BGFX_STATE_WRITE_RGB | BGFX_STATE_WRITE_A | BGFX_STATE_WRITE_Z |
            BGFX_STATE_DEPTH_TEST_LEQUAL |
            BGFX_STATE_BLEND_FUNC(BGFX_STATE_BLEND_ONE, BGFX_STATE_BLEND_ZERO);
        // write alpha as is

        const std::array<float, 4> idFloat = {
            Uniform::uintBitsToFloat(id), 0.0f, 0.0f, 0.0f};

        if (mMRS.isPoints(MRI::Points::VISIBLE)) {
            if (bgfx::isValid(mProgramPointsID)) {
                mMRB.bindVertexBuffers(mMRS);
                mIdUniform.bind(&idFloat[0]);

                bgfx::setState(state | BGFX_STATE_PT_POINTS);

                bgfx::submit(viewId, mProgramPointsID);
            }
        }

        if (mMRS.isSurface(MRI::Surface::VISIBLE)) {
            if (bgfx::isValid(mProgramSurfaceID)) {
                mMRB.bindTextures(); // Bind textures before vertex buffers!!
                mMRB.bindVertexBuffers(mMRS);
                mMRB.bindIndexBuffers(mMRS);
                mIdUniform.bind(&idFloat);

                bgfx::setState(state);

                bgfx::submit(viewId, mProgramSurfaceID);
            }
        }

        if (mMRS.isWireframe(MRI::Wireframe::VISIBLE)) {
            if (bgfx::isValid(mProgramWireframeID)) {
                mMRB.bindVertexBuffers(mMRS);
                mMRB.bindIndexBuffers(mMRS, MRI::Buffers::WIREFRAME);
                mIdUniform.bind(&idFloat);

                bgfx::setState(state | BGFX_STATE_PT_LINES);

                bgfx::submit(viewId, mProgramWireframeID);
            }
        }

        if (mMRS.isEdges(MRI::Edges::VISIBLE)) {
            if (bgfx::isValid(mProgramEdgesID)) {
                mMRB.bindVertexBuffers(mMRS);
                mMRB.bindIndexBuffers(mMRS, MRI::Buffers::EDGES);
                mIdUniform.bind(&idFloat);

                bgfx::setState(state | BGFX_STATE_PT_LINES);

                bgfx::submit(viewId, mProgramEdgesID);
            }
        }
    }

    Box3d boundingBox() const override { return mBoundingBox; }

    std::shared_ptr<DrawableObject> clone() const& override
    {
        return std::make_shared<DrawableMeshBGFX>(*this);
    }

    std::shared_ptr<DrawableObject> clone() && override
    {
        return std::make_shared<DrawableMeshBGFX>(std::move(*this));
    }

    void setVisibility(bool vis) override
    {
        AbstractDrawableMesh::setVisibility(vis);
        mMeshRenderSettingsUniforms.updateSettings(mMRS);
    }

    void setRenderSettings(const MeshRenderSettings& rs) override
    {
        AbstractDrawableMesh::setRenderSettings(rs);
        mMRB.setWireframeSettings(rs); // TODO check me
        mMeshRenderSettingsUniforms.updateSettings(rs);
    }

private:
    void bindUniforms() const
    {
        mMeshRenderSettingsUniforms.bind();
        mMRB.bindUniforms();
    }
};

} // namespace vcl

#endif // VCL_BGFX_DRAWABLE_DRAWABLE_MESH_H<|MERGE_RESOLUTION|>--- conflicted
+++ resolved
@@ -58,13 +58,6 @@
             .programManager()
             .getProgram<VertFragProgram::DRAWABLE_MESH_SURFACE>();
 
-<<<<<<< HEAD
-=======
-    bgfx::ProgramHandle mProgramWireframe =
-        Context::instance()
-            .programManager()
-            .getProgram<VertFragProgram::DRAWABLE_MESH_WIREFRAME>();
-
     bgfx::ProgramHandle mProgramEdgesID =
         Context::instance()
             .programManager()
@@ -80,12 +73,6 @@
             .programManager()
             .getProgram<VertFragProgram::DRAWABLE_MESH_SURFACE_ID>();
 
-    bgfx::ProgramHandle mProgramWireframeID =
-        Context::instance()
-            .programManager()
-            .getProgram<VertFragProgram::DRAWABLE_MESH_WIREFRAME_ID>();
-
->>>>>>> 0c522bd6
     mutable MeshRenderSettingsUniforms mMeshRenderSettingsUniforms;
 
     Uniform mIdUniform = Uniform("u_meshId", bgfx::UniformType::Vec4);
@@ -257,17 +244,7 @@
             }
         }
 
-        if (mMRS.isWireframe(MRI::Wireframe::VISIBLE)) {
-            if (bgfx::isValid(mProgramWireframeID)) {
-                mMRB.bindVertexBuffers(mMRS);
-                mMRB.bindIndexBuffers(mMRS, MRI::Buffers::WIREFRAME);
-                mIdUniform.bind(&idFloat);
-
-                bgfx::setState(state | BGFX_STATE_PT_LINES);
-
-                bgfx::submit(viewId, mProgramWireframeID);
-            }
-        }
+        // TODO: manage drawID for wireframe!
 
         if (mMRS.isEdges(MRI::Edges::VISIBLE)) {
             if (bgfx::isValid(mProgramEdgesID)) {
