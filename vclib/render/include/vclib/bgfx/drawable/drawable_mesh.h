/*****************************************************************************
 * VCLib                                                                     *
 * Visual Computing Library                                                  *
 *                                                                           *
 * Copyright(C) 2021-2025                                                    *
 * Visual Computing Lab                                                      *
 * ISTI - Italian National Research Council                                  *
 *                                                                           *
 * All rights reserved.                                                      *
 *                                                                           *
 * This program is free software; you can redistribute it and/or modify      *
 * it under the terms of the Mozilla Public License Version 2.0 as published *
 * by the Mozilla Foundation; either version 2 of the License, or            *
 * (at your option) any later version.                                       *
 *                                                                           *
 * This program is distributed in the hope that it will be useful,           *
 * but WITHOUT ANY WARRANTY; without even the implied warranty of            *
 * MERCHANTABILITY or FITNESS FOR A PARTICULAR PURPOSE. See the              *
 * Mozilla Public License Version 2.0                                        *
 * (https://www.mozilla.org/en-US/MPL/2.0/) for more details.                *
 ****************************************************************************/

#ifndef VCL_BGFX_DRAWABLE_DRAWABLE_MESH_H
#define VCL_BGFX_DRAWABLE_DRAWABLE_MESH_H

#include <vclib/render/drawable/abstract_drawable_mesh.h>

#include <vclib/bgfx/context.h>
#include <vclib/bgfx/drawable/mesh/mesh_render_buffers.h>
#include <vclib/bgfx/drawable/uniforms/drawable_mesh_uniforms.h>
#include <vclib/bgfx/drawable/uniforms/mesh_render_settings_uniforms.h>

#include <bgfx/bgfx.h>

namespace vcl {

template<MeshConcept MeshType>
class DrawableMeshBGFX : public AbstractDrawableMesh, public MeshType
{
    MeshRenderBuffers<MeshType> mMRB;

    bgfx::ProgramHandle mProgram =
        Context::instance().programManager().getProgram(
            VclProgram::DRAWABLE_MESH);

    DrawableMeshUniforms               mMeshUniforms;
    mutable MeshRenderSettingsUniforms mMeshRenderSettingsUniforms;

public:
    DrawableMeshBGFX() = default;

<<<<<<< HEAD
    DrawableMeshBGFX(const MeshType& mesh) : 
        DrawableMeshI(mesh), 
        MeshType(mesh)
=======
    DrawableMeshBGFX(const MeshType& mesh) :
            AbstractDrawableMesh(mesh), MeshType(mesh)
>>>>>>> faf56869
    {
        updateBuffers();
    }

    ~DrawableMeshBGFX() = default;

    void updateBuffers() override
    {
        if constexpr (HasName<MeshType>) {
            AbstractDrawableMesh::name() = MeshType::name();
        }

        mMRB = MeshRenderBuffers<MeshType>(*this);
        mMRS.setRenderCapabilityFrom(*this);
        mMeshRenderSettingsUniforms.updateSettings(mMRS);
        mMeshUniforms.update(mMRB);
    }

    void swap(DrawableMeshBGFX& other)
    {
        using std::swap;
        AbstractDrawableMesh::swap(other);
        MeshType::swap(other);
        swap(mMRB, other.mMRB);
        swap(mProgram, other.mProgram);
        swap(mMeshUniforms, other.mMeshUniforms);
        swap(mMeshRenderSettingsUniforms, other.mMeshRenderSettingsUniforms);
    }

    friend void swap(DrawableMeshBGFX& a, DrawableMeshBGFX& b) { a.swap(b); }

    // DrawableObject implementation

    void init() override {}

    void draw(uint viewId) const override
    {
        if (bgfx::isValid(mProgram)) {
            uint64_t state = 0 | BGFX_STATE_WRITE_RGB | BGFX_STATE_WRITE_A |
                             BGFX_STATE_WRITE_Z | BGFX_STATE_DEPTH_TEST_LEQUAL |
                             BGFX_STATE_BLEND_NORMAL;

            if (mMRS.isSurfaceVisible()) {
                mMRB.bindTextures(); // Bind textures before vertex buffers!!
                mMRB.bindVertexBuffers(mMRS);
                mMRB.bindIndexBuffers();
                bindUniforms(VCL_MRS_DRAWING_SURFACE);

                bgfx::setState(state);

                bgfx::submit(viewId, mProgram);
            }

            if (mMRS.isWireframeVisible()) {
                mMRB.drawWireframe(viewId);
            }

            if (mMRS.isPointCloudVisible()) {
                mMRB.bindVertexBuffers(mMRS);
                bindUniforms(VCL_MRS_DRAWING_POINTS);

                bgfx::setState(state | BGFX_STATE_PT_POINTS);

                bgfx::submit(viewId, mProgram);
            }

            if (mMRS.isEdgesVisible()) {
                mMRB.bindVertexBuffers(mMRS);
                mMRB.bindIndexBuffers(mMRB.EDGES);
                bindUniforms(VCL_MRS_DRAWING_EDGES);

                bgfx::setState(state | BGFX_STATE_PT_LINES);

                bgfx::submit(viewId, mProgram);
            }
        }
    }

    Box3d boundingBox() const override
    {
        return Box3d(mMRB.bbMin(), mMRB.bbMax());
    }

    std::shared_ptr<DrawableObject> clone() const override
    {
        return std::make_shared<DrawableMeshBGFX>(*this);
    }

    void setVisibility(bool vis) override
    {
        AbstractDrawableMesh::setVisibility(vis);
        mMeshRenderSettingsUniforms.updateSettings(mMRS);
    }

    void setRenderSettings(const MeshRenderSettings& rs) override
    {
        AbstractDrawableMesh::setRenderSettings(rs);
        mMeshRenderSettingsUniforms.updateSettings(rs);
    }

private:
    void bindUniforms(uint primitive) const
    {
        mMeshRenderSettingsUniforms.updatePrimitive(primitive);
        mMeshRenderSettingsUniforms.bind();
        mMeshUniforms.bind();
    }
};

} // namespace vcl

#endif // VCL_BGFX_DRAWABLE_DRAWABLE_MESH_H<|MERGE_RESOLUTION|>--- conflicted
+++ resolved
@@ -49,14 +49,8 @@
 public:
     DrawableMeshBGFX() = default;
 
-<<<<<<< HEAD
-    DrawableMeshBGFX(const MeshType& mesh) : 
-        DrawableMeshI(mesh), 
-        MeshType(mesh)
-=======
     DrawableMeshBGFX(const MeshType& mesh) :
             AbstractDrawableMesh(mesh), MeshType(mesh)
->>>>>>> faf56869
     {
         updateBuffers();
     }
