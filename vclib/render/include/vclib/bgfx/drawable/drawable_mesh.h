/*****************************************************************************
 * VCLib                                                                     *
 * Visual Computing Library                                                  *
 *                                                                           *
 * Copyright(C) 2021-2025                                                    *
 * Visual Computing Lab                                                      *
 * ISTI - Italian National Research Council                                  *
 *                                                                           *
 * All rights reserved.                                                      *
 *                                                                           *
 * This program is free software; you can redistribute it and/or modify      *
 * it under the terms of the Mozilla Public License Version 2.0 as published *
 * by the Mozilla Foundation; either version 2 of the License, or            *
 * (at your option) any later version.                                       *
 *                                                                           *
 * This program is distributed in the hope that it will be useful,           *
 * but WITHOUT ANY WARRANTY; without even the implied warranty of            *
 * MERCHANTABILITY or FITNESS FOR A PARTICULAR PURPOSE. See the              *
 * Mozilla Public License Version 2.0                                        *
 * (https://www.mozilla.org/en-US/MPL/2.0/) for more details.                *
 ****************************************************************************/

#ifndef VCL_BGFX_DRAWABLE_DRAWABLE_MESH_H
#define VCL_BGFX_DRAWABLE_DRAWABLE_MESH_H

#include <vclib/algorithms/mesh/stat/bounding_box.h>
#include <vclib/render/drawable/abstract_drawable_mesh.h>

#include <vclib/bgfx/context.h>
#include <vclib/bgfx/drawable/mesh/mesh_render_buffers.h>
#include <vclib/bgfx/drawable/uniforms/drawable_mesh_uniforms.h>
#include <vclib/bgfx/drawable/uniforms/mesh_render_settings_uniforms.h>

#include <bgfx/bgfx.h>

namespace vcl {

template<MeshConcept MeshType>
class DrawableMeshBGFX : public AbstractDrawableMesh, public MeshType
{
    Box3d mBoundingBox;

    MeshRenderBuffers<MeshType> mMRB;

    bgfx::ProgramHandle mProgram =
        Context::instance().programManager().getProgram(
            VclProgram::DRAWABLE_MESH);

    DrawableMeshUniforms               mMeshUniforms;
    mutable MeshRenderSettingsUniforms mMeshRenderSettingsUniforms;

public:
    using AbstractDrawableMesh::name;

    DrawableMeshBGFX() = default;

    DrawableMeshBGFX(const MeshType& mesh) :
            AbstractDrawableMesh(mesh), MeshType(mesh)
    {
        updateBuffers();
    }

    ~DrawableMeshBGFX() = default;

    void updateBuffers() override
    {
        if constexpr (HasName<MeshType>) {
            AbstractDrawableMesh::name() = MeshType::name();
        }

        bool bbToInitialize = !vcl::HasBoundingBox<MeshType>;
        if constexpr (vcl::HasBoundingBox<MeshType>) {
            if (this->MeshType::boundingBox().isNull()) {
                bbToInitialize = true;
            }
            else {
                mBoundingBox =
                    this->MeshType::boundingBox().template cast<double>();
            }
        }

        if (bbToInitialize) {
            mBoundingBox = vcl::boundingBox(*this);
        }

        mMRB = MeshRenderBuffers<MeshType>(*this);
        mMRS.setRenderCapabilityFrom(*this);
        mMRB.setWireframeSettings(mMRS);
        mMeshRenderSettingsUniforms.updateSettings(mMRS);
        mMeshUniforms.update(*this);
    }

    void swap(DrawableMeshBGFX& other)
    {
        using std::swap;
        AbstractDrawableMesh::swap(other);
        MeshType::swap(other);
        swap(mBoundingBox, other.mBoundingBox);
        swap(mMRB, other.mMRB);
        swap(mProgram, other.mProgram);
        swap(mMeshUniforms, other.mMeshUniforms);
        swap(mMeshRenderSettingsUniforms, other.mMeshRenderSettingsUniforms);
    }

    friend void swap(DrawableMeshBGFX& a, DrawableMeshBGFX& b) { a.swap(b); }

    // DrawableObject implementation

    void init() override {}

    void draw(uint viewId) const override
    {
        if (bgfx::isValid(mProgram)) {
            uint64_t state = 0 | BGFX_STATE_WRITE_RGB | BGFX_STATE_WRITE_A |
                             BGFX_STATE_WRITE_Z | BGFX_STATE_DEPTH_TEST_LEQUAL |
                             BGFX_STATE_BLEND_NORMAL;

            if (mMRS.isSurfaceVisible()) {
                mMRB.bindTextures(); // Bind textures before vertex buffers!!
                mMRB.bindVertexBuffers(mMRS);
                mMRB.bindIndexBuffers();
                bindUniforms(VCL_MRS_DRAWING_SURFACE);

                bgfx::setState(state);

                bgfx::submit(viewId, mProgram);
            }

            if (mMRS.isWireframeVisible()) {
<<<<<<< HEAD
                mMRB.drawWireframe(viewId);
=======
                mMRB.bindVertexBuffers(mMRS);
                mMRB.bindIndexBuffers(MeshBufferId::WIREFRAME);
                bindUniforms(VCL_MRS_DRAWING_WIREFRAME);

                bgfx::setState(state | BGFX_STATE_PT_LINES);

                bgfx::submit(viewId, mProgram);
>>>>>>> 2d434df2
            }

            if (mMRS.isPointVisible()) {
                mMRB.bindVertexBuffers(mMRS);
                bindUniforms(VCL_MRS_DRAWING_POINTS);

                bgfx::setState(state | BGFX_STATE_PT_POINTS);

                bgfx::submit(viewId, mProgram);
            }

            if (mMRS.isEdgesVisible()) {
                mMRB.bindVertexBuffers(mMRS);
                mMRB.bindIndexBuffers(MeshBufferId::EDGES);
                bindUniforms(VCL_MRS_DRAWING_EDGES);

                bgfx::setState(state | BGFX_STATE_PT_LINES);

                bgfx::submit(viewId, mProgram);
            }
        }
    }

    Box3d boundingBox() const override { return mBoundingBox; }

    std::shared_ptr<DrawableObject> clone() const override
    {
        return std::make_shared<DrawableMeshBGFX>(*this);
    }

    void setVisibility(bool vis) override
    {
        AbstractDrawableMesh::setVisibility(vis);
        mMeshRenderSettingsUniforms.updateSettings(mMRS);
    }

    void setRenderSettings(const MeshRenderSettings& rs) override
    {
        AbstractDrawableMesh::setRenderSettings(rs);
        mMRB.setWireframeSettings(rs);
        mMeshRenderSettingsUniforms.updateSettings(rs);
    }

private:
    void bindUniforms(uint primitive) const
    {
        mMeshRenderSettingsUniforms.updatePrimitive(primitive);
        mMeshRenderSettingsUniforms.bind();
        mMeshUniforms.bind();
    }
};

} // namespace vcl

#endif // VCL_BGFX_DRAWABLE_DRAWABLE_MESH_H<|MERGE_RESOLUTION|>--- conflicted
+++ resolved
@@ -127,17 +127,7 @@
             }
 
             if (mMRS.isWireframeVisible()) {
-<<<<<<< HEAD
                 mMRB.drawWireframe(viewId);
-=======
-                mMRB.bindVertexBuffers(mMRS);
-                mMRB.bindIndexBuffers(MeshBufferId::WIREFRAME);
-                bindUniforms(VCL_MRS_DRAWING_WIREFRAME);
-
-                bgfx::setState(state | BGFX_STATE_PT_LINES);
-
-                bgfx::submit(viewId, mProgram);
->>>>>>> 2d434df2
             }
 
             if (mMRS.isPointVisible()) {
@@ -177,7 +167,7 @@
     void setRenderSettings(const MeshRenderSettings& rs) override
     {
         AbstractDrawableMesh::setRenderSettings(rs);
-        mMRB.setWireframeSettings(rs);
+        mMRB.setWireframeSettings(rs); // TODO check me
         mMeshRenderSettingsUniforms.updateSettings(rs);
     }
 
