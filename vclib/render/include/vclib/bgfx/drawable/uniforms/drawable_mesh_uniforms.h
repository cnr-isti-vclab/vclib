--- conflicted
+++ resolved
@@ -32,13 +32,18 @@
 {
     float mMeshColor[4] = {0.5, 0.5, 0.5, 1.0};
 
-<<<<<<< HEAD
+    float mMeshData[4] = {
+        0.0, // as uint: first chunk primitive id drawn
+        0.0,
+        0.0,
+        0.0};
+
     float mMaterialColor[4] = {1.0, 1.0, 1.0, 1.0};
 
     float mMetallicRoughness[4] = {
         1.0, // metallic
         1.0, // roughness
-        0.0, 
+        0.0,
         0.0};
 
     float mEmissiveColor[4] = {0.0, 0.0, 0.0, 1.0};
@@ -47,41 +52,28 @@
 
     float mSettings[4] = {0.0, 0.0, 0.0, 0.0};
 
-    float mModelMatrix[16] = { // identity matrix
-        1.0,
-=======
-    float mMeshData[4] = {
-        0.0, // as uint: first chunk primitive id drawn
->>>>>>> e32af4a7
-        0.0,
-        0.0,
-        0.0};
+    Uniform mMeshColorUniform = Uniform("u_meshColor", bgfx::UniformType::Vec4);
+    Uniform mMeshDataUniform  = Uniform("u_meshData", bgfx::UniformType::Vec4);
 
-    Uniform mMeshColorUniform = Uniform("u_meshColor", bgfx::UniformType::Vec4);
-<<<<<<< HEAD
+    Uniform mMaterialColorUniform =
+        Uniform("u_materialColor", bgfx::UniformType::Vec4);
 
-    Uniform mMaterialColorUniform = Uniform("u_materialColor", bgfx::UniformType::Vec4);
+    Uniform mMetallicRoughnessUniform =
+        Uniform("u_metallicRoughness", bgfx::UniformType::Vec4);
 
-    Uniform mMetallicRoughnessUniform = Uniform("u_metallicRoughness", bgfx::UniformType::Vec4);
+    Uniform mEmissiveColorUniform =
+        Uniform("u_emissiveColor", bgfx::UniformType::Vec4);
 
-    Uniform mEmissiveColorUniform = Uniform("u_emissiveColor", bgfx::UniformType::Vec4);
-
-    Uniform mAlphaCutoffUniform = Uniform("u_alphaCutoff", bgfx::UniformType::Vec4);
+    Uniform mAlphaCutoffUniform =
+        Uniform("u_alphaCutoff", bgfx::UniformType::Vec4);
 
     Uniform mSettingsUniform = Uniform("u_settings", bgfx::UniformType::Vec4);
-
-    // ShaderUniform modelUH =
-    //     ShaderUniform("u_model", bgfx::UniformType::Mat4);
-=======
-    Uniform mMeshDataUniform  = Uniform("u_meshData", bgfx::UniformType::Vec4);
->>>>>>> e32af4a7
 
 public:
     DrawableMeshUniforms() = default;
 
     const float* currentMeshColor() const { return mMeshColor; }
 
-<<<<<<< HEAD
     const float* currentMaterialColor() const { return mMaterialColor; }
 
     const float* currentMetallicRoughness() const { return mMetallicRoughness; }
@@ -92,10 +84,6 @@
 
     const float* currentSettings() const { return mSettings; }
 
-    const float* currentModelMatrix() const { return mModelMatrix; }
-
-=======
->>>>>>> e32af4a7
     template<MeshConcept MeshType>
     void update(const MeshType& m)
     {
@@ -107,14 +95,14 @@
         }
 
         if constexpr (HasMaterials<MeshType>) {
+            int settings = 0;
+            if (isPerVertexColorAvailable(m)) // per-vertex color available
+                settings |= 1 << 0;
 
-            int settings = 0;
-            if(isPerVertexColorAvailable(m)) // per-vertex color available
-                settings |= 1 << 0; 
+            if (m.materialsNumber() > 0) { // material available
 
-            if(m.materialsNumber() > 0) { // material available
-
-                if(m.materials()[0].alphaMode() == Material::AlphaMode::MASK) { // alpha mode is MASK
+                if (m.materials()[0].alphaMode() ==
+                    Material::AlphaMode::MASK) { // alpha mode is MASK
                     settings |= 1 << 1;
                     mAlphaCutoff[0] = m.materials()[0].alphaCutoff();
                 }
@@ -145,16 +133,13 @@
     void bind() const
     {
         mMeshColorUniform.bind(mMeshColor);
-<<<<<<< HEAD
+        mMeshDataUniform.bind(mMeshData);
+
         mMaterialColorUniform.bind(mMaterialColor);
         mMetallicRoughnessUniform.bind(mMetallicRoughness);
         mEmissiveColorUniform.bind(mEmissiveColor);
         mAlphaCutoffUniform.bind(mAlphaCutoff);
         mSettingsUniform.bind(mSettings);
-        // modelUH.bind(mModelMatrix);
-=======
-        mMeshDataUniform.bind(mMeshData);
->>>>>>> e32af4a7
     }
 };
 
