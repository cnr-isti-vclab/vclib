#*****************************************************************************
#* VCLib                                                                     *
#* Visual Computing Library                                                  *
#*                                                                           *
#* Copyright(C) 2021-2025                                                    *
#* Visual Computing Lab                                                      *
#* ISTI - Italian National Research Council                                  *
#*                                                                           *
#* All rights reserved.                                                      *
#*                                                                           *
#* This program is free software; you can redistribute it and/or modify      *
#* it under the terms of the Mozilla Public License Version 2.0 as published *
#* by the Mozilla Foundation; either version 2 of the License, or            *
#* (at your option) any later version.                                       *
#*                                                                           *
#* This program is distributed in the hope that it will be useful,           *
#* but WITHOUT ANY WARRANTY; without even the implied warranty of            *
#* MERCHANTABILITY or FITNESS FOR A PARTICULAR PURPOSE. See the              *
#* Mozilla Public License Version 2.0                                        *
#* (https://www.mozilla.org/en-US/MPL/2.0/) for more details.                *
#****************************************************************************/

cmake_minimum_required(VERSION 3.24)
project(vclib-render-examples)

set(CMAKE_COMPILE_WARNING_AS_ERROR ${VCLIB_COMPILE_WARNINGS_AS_ERRORS})

if (TARGET vclib-3rd-qt)
    add_compile_definitions(VCLIB_RENDER_EXAMPLES_WITH_QT)
    set(CAN_BUILD_VCLIB_RENDER_EXAMPLES true)
endif()
if(TARGET vclib-3rd-glfw)
    if (NOT CAN_BUILD_VCLIB_RENDER_EXAMPLES)
        add_compile_definitions(VCLIB_RENDER_EXAMPLES_WITH_GLFW)
        set(CAN_BUILD_VCLIB_RENDER_EXAMPLES true)
    endif()
endif()

if (CAN_BUILD_VCLIB_RENDER_EXAMPLES)
    add_subdirectory(common)

    add_subdirectory(00-hello-triangle)
    add_subdirectory(01-viewer)
    add_subdirectory(02-mesh-viewer)
    add_subdirectory(03-viewer-with-text)
    add_subdirectory(04-hello-triangle-imgui)
    add_subdirectory(05-two-window-viewers)
    add_subdirectory(06-viewer-imgui)
    add_subdirectory(07-mesh-viewer-imgui) # TODO: move in 02-mesh-viewer
    add_subdirectory(07-test-texcoords)

<<<<<<< HEAD

add_subdirectory(08-test-lines)
add_subdirectory(09-test-polylines)

if (TARGET vclib-processing)
    add_subdirectory(800-processing-main-window)
endif()

add_subdirectory(999-misc)
=======
    if (TARGET vclib-processing)
        add_subdirectory(800-processing-main-window)
    endif()
>>>>>>> 580f67eb

    add_subdirectory(999-misc)

    # the following examples are the same of the ones in the core module,
    # but they add a viewer at the end in order to visualize the results
    add_subdirectory(9015-mesh-io-stl)
    add_subdirectory(9018-mesh-principal-curvature)
    add_subdirectory(9019-mesh-sampling)
    add_subdirectory(9021-mesh-sphere-intersection)
    add_subdirectory(9026-crease-edges-mesh)
endif()<|MERGE_RESOLUTION|>--- conflicted
+++ resolved
@@ -49,21 +49,13 @@
     add_subdirectory(07-mesh-viewer-imgui) # TODO: move in 02-mesh-viewer
     add_subdirectory(07-test-texcoords)
 
-<<<<<<< HEAD
 
-add_subdirectory(08-test-lines)
-add_subdirectory(09-test-polylines)
+	add_subdirectory(08-test-lines)
+	add_subdirectory(09-test-polylines)
 
-if (TARGET vclib-processing)
-    add_subdirectory(800-processing-main-window)
-endif()
-
-add_subdirectory(999-misc)
-=======
     if (TARGET vclib-processing)
         add_subdirectory(800-processing-main-window)
     endif()
->>>>>>> 580f67eb
 
     add_subdirectory(999-misc)
 
