#*****************************************************************************
#* VCLib                                                                     *
#* Visual Computing Library                                                  *
#*                                                                           *
#* Copyright(C) 2021-2025                                                    *
#* Visual Computing Lab                                                      *
#* ISTI - Italian National Research Council                                  *
#*                                                                           *
#* All rights reserved.                                                      *
#*                                                                           *
#* This program is free software; you can redistribute it and/or modify      *
#* it under the terms of the Mozilla Public License Version 2.0 as published *
#* by the Mozilla Foundation; either version 2 of the License, or            *
#* (at your option) any later version.                                       *
#*                                                                           *
#* This program is distributed in the hope that it will be useful,           *
#* but WITHOUT ANY WARRANTY; without even the implied warranty of            *
#* MERCHANTABILITY or FITNESS FOR A PARTICULAR PURPOSE. See the              *
#* Mozilla Public License Version 2.0                                        *
#* (https://www.mozilla.org/en-US/MPL/2.0/) for more details.                *
#****************************************************************************/

cmake_minimum_required(VERSION 3.24)
project(vclib-render-examples)

set(CMAKE_COMPILE_WARNING_AS_ERROR ${VCLIB_COMPILE_WARNINGS_AS_ERRORS})

if (TARGET vclib-3rd-qt)
    add_compile_definitions(VCLIB_RENDER_EXAMPLES_WITH_QT)
    set(CAN_BUILD_VCLIB_RENDER_EXAMPLES true)
endif()
if(TARGET vclib-3rd-glfw)
    if (NOT CAN_BUILD_VCLIB_RENDER_EXAMPLES)
        add_compile_definitions(VCLIB_RENDER_EXAMPLES_WITH_GLFW)
        set(CAN_BUILD_VCLIB_RENDER_EXAMPLES true)
    endif()
endif()

if (CAN_BUILD_VCLIB_RENDER_EXAMPLES)
    add_subdirectory(common)

    add_subdirectory(00-hello-triangle)
    add_subdirectory(01-viewer)
    add_subdirectory(02-mesh-viewer)
    add_subdirectory(03-viewer-with-text)
    add_subdirectory(04-hello-triangle-imgui)
    add_subdirectory(05-two-window-viewers)
    add_subdirectory(06-viewer-imgui)
    add_subdirectory(07-test-texcoords)

<<<<<<< HEAD
    add_subdirectory(09-test-lines)
    add_subdirectory(10-test-polylines)

=======
    add_subdirectory(801-camera-viewer)
>>>>>>> 0c522bd6
    add_subdirectory(999-misc)

    # the following examples are the same of the ones in the core module,
    # but they add a viewer at the end in order to visualize the results
    add_subdirectory(9015-mesh-io-stl)
    add_subdirectory(9018-mesh-principal-curvature)
    add_subdirectory(9019-mesh-sampling)
    add_subdirectory(9021-mesh-sphere-intersection)
    add_subdirectory(9026-crease-edges-mesh)
endif()<|MERGE_RESOLUTION|>--- conflicted
+++ resolved
@@ -48,13 +48,10 @@
     add_subdirectory(06-viewer-imgui)
     add_subdirectory(07-test-texcoords)
 
-<<<<<<< HEAD
     add_subdirectory(09-test-lines)
     add_subdirectory(10-test-polylines)
 
-=======
     add_subdirectory(801-camera-viewer)
->>>>>>> 0c522bd6
     add_subdirectory(999-misc)
 
     # the following examples are the same of the ones in the core module,
