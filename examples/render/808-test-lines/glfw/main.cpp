/*****************************************************************************
 * VCLib                                                                     *
 * Visual Computing Library                                                  *
 *                                                                           *
 * Copyright(C) 2021-2025                                                    *
 * Visual Computing Lab                                                      *
 * ISTI - Italian National Research Council                                  *
 *                                                                           *
 * All rights reserved.                                                      *
 *                                                                           *
 * This program is free software; you can redistribute it and/or modify      *
 * it under the terms of the Mozilla Public License Version 2.0 as published *
 * by the Mozilla Foundation; either version 2 of the License, or            *
 * (at your option) any later version.                                       *
 *                                                                           *
 * This program is distributed in the hope that it will be useful,           *
 * but WITHOUT ANY WARRANTY; without even the implied warranty of            *
 * MERCHANTABILITY or FITNESS FOR A PARTICULAR PURPOSE. See the              *
 * Mozilla Public License Version 2.0                                        *
 * (https://www.mozilla.org/en-US/MPL/2.0/) for more details.                *
 ****************************************************************************/

// imgui drawer must be included before the window manager...
#include <vclib/imgui/imgui_drawer.h>

#include <vclib/glfw/window_manager.h>
#include <vclib/render/canvas.h>
#include <vclib/render/drawers/trackball_viewer_drawer.h>
#include <vclib/render/render_app.h>

#include <imgui.h>

#include "../lines_common.h"

template<typename DerivedRenderApp>
class LinesDrawer : public vcl::TrackBallViewerDrawer<DerivedRenderApp>
{
    using ParentDrawer = vcl::TrackBallViewerDrawer<DerivedRenderApp>;
<<<<<<< HEAD
    // lines 
    const vcl::uint N_LINES = 100;
=======
    // lines
    const vcl::uint                     N_LINES = 8;
>>>>>>> 4775e8bc
    std::shared_ptr<vcl::DrawableLines> mLines;
    int                                 mSelected = 0;

public:
    using ParentDrawer::ParentDrawer;

    LinesDrawer(vcl::uint w, vcl::uint h) : ParentDrawer(w, h)
    {
        std::shared_ptr<vcl::DrawableObjectVector> vec =
            std::make_shared<vcl::DrawableObjectVector>();

        // initialize the drawable object vector with CPU generated lines
        ParentDrawer::setDrawableObjectVector(vec);

        vec->pushBack(std::move(getDrawableLines(N_LINES)));

        mLines = std::dynamic_pointer_cast<vcl::DrawableLines>(vec->at(0));
    }

    virtual void onDraw(uint viewId) override
    {
        using enum vcl::Lines::ImplementationType;

        ParentDrawer::onDraw(viewId);

        // TODO: selectable lines
        int selected = mSelected;

        ImGui::Begin("Showing");
<<<<<<< HEAD
        const char* items[] = { "Primitive", "CPU Generated", "GPU Generated" };
=======
        const char* items[] = {"Primitive", "CPU Generated"};
>>>>>>> 4775e8bc
        for (int i = 0; i < vcl::toUnderlying(COUNT); ++i) {
            ImGui::RadioButton(items[i], &selected, i);
        }
        ImGui::End();

        if (selected != mSelected) {
            mSelected = selected;
            mLines->setImplementationType(
                static_cast<vcl::Lines::ImplementationType>(mSelected));
        }

        ImGui::Begin("Settings");
        ImGui::SliderFloat("Thickness", &mLines->thickness(), 1.0f, 100.0f);

        bool shadingPerVertex = mLines->shadingPerVertex();
        ImGui::Checkbox("Shading per Vertex", &shadingPerVertex);
        mLines->setShading(shadingPerVertex);

        const char* colorToUseItems[] = {"Per Vertex", "Per Edge", "General"};
        int         colorToUse        = vcl::toUnderlying(mLines->colorToUse());
        for (int i = 0; i < 3; ++i) {
            ImGui::RadioButton(colorToUseItems[i], &colorToUse, i);
        }
        mLines->setColorToUse(static_cast<vcl::Lines::ColorToUse>(colorToUse));
        ImGui::End();
    }
};

int main(int argc, char** argv)
{
    using LinesDemo = vcl::RenderApp<
        vcl::glfw::WindowManager,
        vcl::Canvas,
        vcl::imgui::ImGuiDrawer,
        LinesDrawer>;

    LinesDemo tw("Test Lines ImGui GLFW");

    tw.fitScene();

    tw.show();

    return 0;
}<|MERGE_RESOLUTION|>--- conflicted
+++ resolved
@@ -36,13 +36,8 @@
 class LinesDrawer : public vcl::TrackBallViewerDrawer<DerivedRenderApp>
 {
     using ParentDrawer = vcl::TrackBallViewerDrawer<DerivedRenderApp>;
-<<<<<<< HEAD
-    // lines 
-    const vcl::uint N_LINES = 100;
-=======
     // lines
-    const vcl::uint                     N_LINES = 8;
->>>>>>> 4775e8bc
+    const vcl::uint                     N_LINES = 100;
     std::shared_ptr<vcl::DrawableLines> mLines;
     int                                 mSelected = 0;
 
@@ -72,11 +67,7 @@
         int selected = mSelected;
 
         ImGui::Begin("Showing");
-<<<<<<< HEAD
-        const char* items[] = { "Primitive", "CPU Generated", "GPU Generated" };
-=======
-        const char* items[] = {"Primitive", "CPU Generated"};
->>>>>>> 4775e8bc
+        const char* items[] = {"Primitive", "CPU Generated", "GPU Generated"};
         for (int i = 0; i < vcl::toUnderlying(COUNT); ++i) {
             ImGui::RadioButton(items[i], &selected, i);
         }
